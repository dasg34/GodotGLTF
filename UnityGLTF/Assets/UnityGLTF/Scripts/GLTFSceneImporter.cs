﻿using GLTF;
using GLTF.Extensions;
using GLTF.Schema;
using GLTF.Utilities;
using System;
using System.Collections;
using System.Collections.Generic;
using System.IO;
using System.Linq;
using System.Runtime.ExceptionServices;
using System.Threading;
using System.Threading.Tasks;
using UnityEngine;
using UnityEngine.Rendering;
using UnityGLTF.Cache;
using UnityGLTF.Extensions;
using UnityGLTF.Loader;
using Matrix4x4 = GLTF.Math.Matrix4x4;
using Object = UnityEngine.Object;
#if !WINDOWS_UWP
using ThreadPriority = System.Threading.ThreadPriority;
#endif
using WrapMode = UnityEngine.WrapMode;

namespace UnityGLTF
{
	public struct MeshConstructionData
	{
		public MeshPrimitive Primitive { get; set; }
		public Dictionary<string, AttributeAccessor> MeshAttributes { get; set; }
	}

	public class UnityMeshData
	{
		public Vector3[] Vertices;
		public Vector3[] Normals;
		public Vector2[] Uv1;
		public Vector2[] Uv2;
		public Vector2[] Uv3;
		public Vector2[] Uv4;
		public Color[] Colors;
		public int[] Triangles;
		public Vector4[] Tangents;
		public BoneWeight[] BoneWeights;
	}

	public struct ImportProgress
	{
		public bool IsDownloaded;

		public int NodeTotal;
		public int NodeLoaded;

		public int TextureTotal;
		public int TextureLoaded;

		public int BuffersTotal;
		public int BuffersLoaded;

		public float Progress
		{
			get
			{
				int total = NodeTotal + TextureTotal + BuffersTotal;
				int loaded = NodeLoaded + TextureLoaded + BuffersLoaded;
				if (total > 0)
				{
					return (float)loaded / total;
				}
				else
				{
					return 0.0f;
				}
			}
		}
	}

	/// <summary>
	/// Converts gltf animation data to unity
	/// </summary>
	public delegate float[] ValuesConvertion(NumericArray data, int frame);

	public class GLTFSceneImporter : IDisposable
	{
		public enum ColliderType
		{
			None,
			Box,
			Mesh,
			MeshConvex
		}

		/// <summary>
		/// Maximum LOD
		/// </summary>
		public int MaximumLod = 300;

		/// <summary>
		/// Timeout for certain threading operations
		/// </summary>
		public int Timeout = 8;

		private bool _isMultithreaded;

		/// <summary>
		/// Use Multithreading or not.
		/// In editor, this is always false. This is to prevent a freeze in editor (noticed in Unity versions 2017.x and 2018.x)
		/// </summary>
		public bool IsMultithreaded
		{
			get
			{
				return Application.isEditor ? false : _isMultithreaded;
			}
			set
			{
				_isMultithreaded = value;
			}
		}

		/// <summary>
		/// The parent transform for the created GameObject
		/// </summary>
		public Transform SceneParent { get; set; }

		/// <summary>
		/// The last created object
		/// </summary>
		public GameObject CreatedObject { get; private set; }

		/// <summary>
		/// Adds colliders to primitive objects when created
		/// </summary>
		public ColliderType Collider { get; set; }

		/// <summary>
		/// Override for the shader to use on created materials
		/// </summary>
		public string CustomShaderName { get; set; }

		/// <summary>
		/// Whether to keep a CPU-side copy of the mesh after upload to GPU (for example, in case normals/tangents need recalculation)
		/// </summary>
		public bool KeepCPUCopyOfMesh = true;

		/// <summary>
		/// Whether to keep a CPU-side copy of the texture after upload to GPU
		/// </summary>
		/// <remaks>
		/// This is is necessary when a texture is used with different sampler states, as Unity doesn't allow setting
		/// of filter and wrap modes separately form the texture object. Setting this to false will omit making a copy
		/// of a texture in that case and use the original texture's sampler state wherever it's referenced; this is
		/// appropriate in cases such as the filter and wrap modes being specified in the shader instead
		/// </remaks>
		public bool KeepCPUCopyOfTexture = true;

		/// <summary>
		/// When screen coverage is above threashold and no LOD mesh cull the object
		/// </summary>
		public bool CullFarLOD = false;

		protected struct GLBStream
		{
			public Stream Stream;
			public long StartPosition;
		}

		protected AsyncCoroutineHelper _asyncCoroutineHelper;

		protected GameObject _lastLoadedScene;
		protected readonly GLTFMaterial DefaultMaterial = new GLTFMaterial();
		protected MaterialCacheData _defaultLoadedMaterial = null;

		protected string _gltfFileName;
		protected GLBStream _gltfStream;
		protected GLTFRoot _gltfRoot;
		protected AssetCache _assetCache;
		protected ILoader _loader;
		protected bool _isRunning = false;

		protected ImportProgress progressStatus = default(ImportProgress);
		protected IProgress<ImportProgress> progress = null;

		/// <summary>
		/// Creates a GLTFSceneBuilder object which will be able to construct a scene based off a url
		/// </summary>
		/// <param name="gltfFileName">glTF file relative to data loader path</param>
		/// <param name="externalDataLoader">Loader to load external data references</param>
		/// <param name="asyncCoroutineHelper">Helper to load coroutines on a seperate thread</param>
		public GLTFSceneImporter(string gltfFileName, ILoader externalDataLoader, AsyncCoroutineHelper asyncCoroutineHelper) : this(externalDataLoader, asyncCoroutineHelper)
		{
			_gltfFileName = gltfFileName;
		}

		public GLTFSceneImporter(GLTFRoot rootNode, ILoader externalDataLoader, AsyncCoroutineHelper asyncCoroutineHelper, Stream gltfStream = null) : this(externalDataLoader, asyncCoroutineHelper)
		{
			_gltfRoot = rootNode;
			_loader = externalDataLoader;
			if (gltfStream != null)
			{
				_gltfStream = new GLBStream { Stream = gltfStream, StartPosition = gltfStream.Position };
			}
		}

		private GLTFSceneImporter(ILoader externalDataLoader, AsyncCoroutineHelper asyncCoroutineHelper)
		{
			_loader = externalDataLoader;
			_asyncCoroutineHelper = asyncCoroutineHelper;
		}

		public void Dispose()
		{
			if (_assetCache != null)
			{
				Cleanup();
			}
		}

		public GameObject LastLoadedScene
		{
			get { return _lastLoadedScene; }
		}

		/// <summary>
		/// Loads a glTF Scene into the LastLoadedScene field
		/// </summary>
		/// <param name="sceneIndex">The scene to load, If the index isn't specified, we use the default index in the file. Failing that we load index 0.</param>
		/// <param name="showSceneObj"></param>
		/// <param name="onLoadComplete">Callback function for when load is completed</param>
		/// <param name="cancellationToken">Cancellation token for loading</param>
		/// <returns></returns>
		public async Task LoadSceneAsync(int sceneIndex = -1, bool showSceneObj = true, Action<GameObject, ExceptionDispatchInfo> onLoadComplete = null, CancellationToken cancellationToken = default(CancellationToken), IProgress<ImportProgress> progress = null)
		{
			try
			{
				lock (this)
				{
					if (_isRunning)
					{
						throw new GLTFLoadException("Cannot call LoadScene while GLTFSceneImporter is already running");
					}

					_isRunning = true;
				}

				this.progress = progress;
				progress?.Report(progressStatus);

				if (_gltfRoot == null)
				{
					await LoadJson(_gltfFileName);
					progressStatus.IsDownloaded = true;
				}

				cancellationToken.ThrowIfCancellationRequested();

				if (_assetCache == null)
				{
					_assetCache = new AssetCache(_gltfRoot);
				}

				await _LoadScene(sceneIndex, showSceneObj, cancellationToken);
			}
			catch (Exception ex)
			{
				onLoadComplete?.Invoke(null, ExceptionDispatchInfo.Capture(ex));
				throw;
			}
			finally
			{
				lock (this)
				{
					_isRunning = false;
				}
			}

			Debug.Assert(progressStatus.NodeLoaded == progressStatus.NodeTotal);
			Debug.Assert(progressStatus.TextureLoaded <= progressStatus.TextureTotal);

			onLoadComplete?.Invoke(LastLoadedScene, null);
		}

		public IEnumerator LoadScene(int sceneIndex = -1, bool showSceneObj = true, Action<GameObject, ExceptionDispatchInfo> onLoadComplete = null)
		{
			return LoadSceneAsync(sceneIndex, showSceneObj, onLoadComplete).AsCoroutine();
		}

		/// <summary>
		/// Loads a node tree from a glTF file into the LastLoadedScene field
		/// </summary>
		/// <param name="nodeIndex">The node index to load from the glTF</param>
		/// <returns></returns>
		public async Task LoadNodeAsync(int nodeIndex)
		{
			try
			{
				lock (this)
				{
					if (_isRunning)
					{
						throw new GLTFLoadException("Cannot call LoadNode while GLTFSceneImporter is already running");
					}

					_isRunning = true;
				}

				if (_gltfRoot == null)
				{
					await LoadJson(_gltfFileName);
				}

				if (_assetCache == null)
				{
					_assetCache = new AssetCache(_gltfRoot);
				}

				await _LoadNode(nodeIndex, CancellationToken.None);
				CreatedObject = _assetCache.NodeCache[nodeIndex];
				InitializeGltfTopLevelObject();
			}
			finally
			{
				lock (this)
				{
					_isRunning = false;
				}
			}
		}

		/// <summary>
		/// Load a Material from the glTF by index
		/// </summary>
		/// <param name="materialIndex"></param>
		/// <returns></returns>
		public virtual async Task<Material> LoadMaterialAsync(int materialIndex)
		{
			try
			{
				lock (this)
				{
					if (_isRunning)
					{
						throw new GLTFLoadException("Cannot CreateTexture while GLTFSceneImporter is already running");
					}

					_isRunning = true;
				}

				if (_gltfRoot == null)
				{
					await LoadJson(_gltfFileName);
				}

				if (materialIndex < 0 || materialIndex >= _gltfRoot.Materials.Count)
				{
					throw new ArgumentException($"There is no material for index {materialIndex}");
				}

				if (_assetCache == null)
				{
					_assetCache = new AssetCache(_gltfRoot);
				}

				if (_assetCache.MaterialCache[materialIndex] == null)
				{
					var def = _gltfRoot.Materials[materialIndex];
					await ConstructMaterialImageBuffers(def);
					await ConstructMaterial(def, materialIndex);
				}
			}
			finally
			{
				lock (this)
				{
					_isRunning = false;
				}
			}

			return _assetCache.MaterialCache[materialIndex].UnityMaterialWithVertexColor;
		}

		/// <summary>
		/// Initializes the top-level created node by adding an instantiated GLTF object component to it,
		/// so that it can cleanup after itself properly when destroyed
		/// </summary>
		private void InitializeGltfTopLevelObject()
		{
			InstantiatedGLTFObject instantiatedGltfObject = CreatedObject.AddComponent<InstantiatedGLTFObject>();
			instantiatedGltfObject.CachedData = new RefCountedCacheData
			(
				_assetCache.MaterialCache,
				_assetCache.MeshCache,
				_assetCache.TextureCache,
				_assetCache.ImageCache
			);
		}

		private async Task ConstructBufferData(Node node, CancellationToken cancellationToken)
		{
			cancellationToken.ThrowIfCancellationRequested();

			MeshId mesh = node.Mesh;
			if (mesh != null)
			{
				if (mesh.Value.Primitives != null)
				{
					await ConstructMeshAttributes(mesh.Value, mesh);
				}
			}

			if (node.Children != null)
			{
				foreach (NodeId child in node.Children)
				{
					await ConstructBufferData(child.Value, cancellationToken);
				}
			}

			const string msft_LODExtName = MSFT_LODExtensionFactory.EXTENSION_NAME;
			MSFT_LODExtension lodsextension = null;
			if (_gltfRoot.ExtensionsUsed != null
				&& _gltfRoot.ExtensionsUsed.Contains(msft_LODExtName)
				&& node.Extensions != null
				&& node.Extensions.ContainsKey(msft_LODExtName))
			{
				lodsextension = node.Extensions[msft_LODExtName] as MSFT_LODExtension;
				if (lodsextension != null && lodsextension.MeshIds.Count > 0)
				{
					for (int i = 0; i < lodsextension.MeshIds.Count; i++)
					{
						int lodNodeId = lodsextension.MeshIds[i];
						await ConstructBufferData(_gltfRoot.Nodes[lodNodeId], cancellationToken);
					}
				}
			}
		}

		private async Task ConstructMeshAttributes(GLTFMesh mesh, MeshId meshId)
		{
			int meshIdIndex = meshId.Id;

			if (_assetCache.MeshCache[meshIdIndex] == null)
			{
				_assetCache.MeshCache[meshIdIndex] = new MeshCacheData[mesh.Primitives.Count];
			}

			for (int i = 0; i < mesh.Primitives.Count; ++i)
			{
				MeshPrimitive primitive = mesh.Primitives[i];
				if (_assetCache.MeshCache[meshIdIndex][i] == null)
				{
					_assetCache.MeshCache[meshIdIndex][i] = new MeshCacheData();
				}

				if (_assetCache.MeshCache[meshIdIndex][i].MeshAttributes.Count == 0)
				{
					await ConstructMeshAttributes(primitive, meshIdIndex, i);
					if (primitive.Material != null)
					{
						await ConstructMaterialImageBuffers(primitive.Material.Value);
					}

					if (primitive.Targets != null)
					{
						// read mesh primitive targets into assetcache
						await ConstructMeshTargets(primitive, meshIdIndex, i);
					}
				}
			}
		}

		protected async Task ConstructImageBuffer(GLTFTexture texture, int textureIndex)
		{
			int sourceId = GetTextureSourceId(texture);
			if (_assetCache.ImageStreamCache[sourceId] == null)
			{
				GLTFImage image = _gltfRoot.Images[sourceId];

				// we only load the streams if not a base64 uri, meaning the data is in the uri
				if (image.Uri != null && !URIHelper.IsBase64Uri(image.Uri))
				{
					await _loader.LoadStream(image.Uri);
					_assetCache.ImageStreamCache[sourceId] = _loader.LoadedStream;
				}
				else if (image.Uri == null && image.BufferView != null && _assetCache.BufferCache[image.BufferView.Value.Buffer.Id] == null)
				{
					int bufferIndex = image.BufferView.Value.Buffer.Id;
					await ConstructBuffer(_gltfRoot.Buffers[bufferIndex], bufferIndex);
				}
			}

			if (_assetCache.TextureCache[textureIndex] == null)
			{
				_assetCache.TextureCache[textureIndex] = new TextureCacheData
				{
					TextureDefinition = texture
				};
			}
		}

		protected IEnumerator WaitUntilEnum(WaitUntil waitUntil)
		{
			yield return waitUntil;
		}

		private async Task LoadJson(string jsonFilePath)
		{
#if !WINDOWS_UWP
			if (IsMultithreaded && _loader.HasSyncLoadMethod)
			{
				Thread loadThread = new Thread(() => _loader.LoadStreamSync(jsonFilePath));
				loadThread.Priority = ThreadPriority.Highest;
				loadThread.Start();
				RunCoroutineSync(WaitUntilEnum(new WaitUntil(() => !loadThread.IsAlive)));
			}
			else
#endif
			{
				// HACK: Force the coroutine to run synchronously in the editor
				await _loader.LoadStream(jsonFilePath);
			}

			_gltfStream.Stream = _loader.LoadedStream;
			_gltfStream.StartPosition = 0;

#if !WINDOWS_UWP
			if (IsMultithreaded)
			{
				Thread parseJsonThread = new Thread(() => GLTFParser.ParseJson(_gltfStream.Stream, out _gltfRoot, _gltfStream.StartPosition));
				parseJsonThread.Priority = ThreadPriority.Highest;
				parseJsonThread.Start();
				RunCoroutineSync(WaitUntilEnum(new WaitUntil(() => !parseJsonThread.IsAlive)));
				if (_gltfRoot == null)
				{
					throw new GLTFLoadException("Failed to parse glTF");
				}
			}
			else
#endif
			{
				GLTFParser.ParseJson(_gltfStream.Stream, out _gltfRoot, _gltfStream.StartPosition);
			}
		}

		private static void RunCoroutineSync(IEnumerator streamEnum)
		{
			var stack = new Stack<IEnumerator>();
			stack.Push(streamEnum);
			while (stack.Count > 0)
			{
				var enumerator = stack.Pop();
				if (enumerator.MoveNext())
				{
					stack.Push(enumerator);
					var subEnumerator = enumerator.Current as IEnumerator;
					if (subEnumerator != null)
					{
						stack.Push(subEnumerator);
					}
				}
			}
		}

		private async Task _LoadNode(int nodeIndex, CancellationToken cancellationToken)
		{
			if (nodeIndex >= _gltfRoot.Nodes.Count)
			{
				throw new ArgumentException("nodeIndex is out of range");
			}

			Node nodeToLoad = _gltfRoot.Nodes[nodeIndex];

			cancellationToken.ThrowIfCancellationRequested();
			if (!IsMultithreaded)
			{
				await ConstructBufferData(nodeToLoad, cancellationToken);
			}
			else
			{
				await Task.Run(() => ConstructBufferData(nodeToLoad, cancellationToken));
			}

			cancellationToken.ThrowIfCancellationRequested();
			await ConstructNode(nodeToLoad, nodeIndex, cancellationToken);
		}

		/// <summary>
		/// Creates a scene based off loaded JSON. Includes loading in binary and image data to construct the meshes required.
		/// </summary>
		/// <param name="sceneIndex">The bufferIndex of scene in gltf file to load</param>
		/// <returns></returns>
		protected async Task _LoadScene(int sceneIndex = -1, bool showSceneObj = true, CancellationToken cancellationToken = default(CancellationToken))
		{
			GLTFScene scene;

			if (sceneIndex >= 0 && sceneIndex < _gltfRoot.Scenes.Count)
			{
				scene = _gltfRoot.Scenes[sceneIndex];
			}
			else
			{
				scene = _gltfRoot.GetDefaultScene();
			}

			if (scene == null)
			{
				throw new GLTFLoadException("No default scene in gltf file.");
			}

			GetGtlfContentTotals(scene);

			await ConstructScene(scene, showSceneObj, cancellationToken);

			if (SceneParent != null)
			{
				CreatedObject.transform.SetParent(SceneParent, false);
			}

			_lastLoadedScene = CreatedObject;
		}

		private void GetGtlfContentTotals(GLTFScene scene)
		{
			// Count Nodes
			Queue<Node> nodeQueue = new Queue<Node>();

			// Add scene nodes
			if (scene.Nodes != null)
			{
				for (int i = 0; i < scene.Nodes.Count; ++i)
				{
					nodeQueue.Enqueue(scene.Nodes[i].Value);
				}
			}

			// BFS of nodes
			while (nodeQueue.Count > 0)
			{
				var cur = nodeQueue.Dequeue();
				progressStatus.NodeTotal++;

				if (cur.Children != null)
				{
					for (int i = 0; i < cur.Children.Count; ++i)
					{
						nodeQueue.Enqueue(cur.Children[i].Value);
					}
				}
			}

			// Total textures
			progressStatus.TextureTotal += _gltfRoot.Textures?.Count ?? 0;

			// Total buffers
			progressStatus.BuffersTotal += _gltfRoot.Buffers?.Count ?? 0;

			// Send report
			progress?.Report(progressStatus);
		}

		protected async Task ConstructBuffer(GLTFBuffer buffer, int bufferIndex)
		{
			if (buffer.Uri == null)
			{
				Debug.Assert(_assetCache.BufferCache[bufferIndex] == null);
				_assetCache.BufferCache[bufferIndex] = ConstructBufferFromGLB(bufferIndex);

				progressStatus.BuffersLoaded++;
				progress?.Report(progressStatus);
			}
			else
			{
				Stream bufferDataStream = null;
				var uri = buffer.Uri;

				byte[] bufferData;
				URIHelper.TryParseBase64(uri, out bufferData);
				if (bufferData != null)
				{
					bufferDataStream = new MemoryStream(bufferData, 0, bufferData.Length, false, true);
				}
				else
				{
					await _loader.LoadStream(buffer.Uri);
					bufferDataStream = _loader.LoadedStream;
				}

				Debug.Assert(_assetCache.BufferCache[bufferIndex] == null);
				_assetCache.BufferCache[bufferIndex] = new BufferCacheData
				{
					Stream = bufferDataStream
				};

				progressStatus.BuffersLoaded++;
				progress?.Report(progressStatus);
			}
		}

		protected async Task ConstructImage(GLTFImage image, int imageCacheIndex, bool markGpuOnly, bool isLinear)
		{
			if (_assetCache.ImageCache[imageCacheIndex] == null)
			{
				Stream stream = null;
				if (image.Uri == null)
				{
					var bufferView = image.BufferView.Value;
					var data = new byte[bufferView.ByteLength];

					BufferCacheData bufferContents = _assetCache.BufferCache[bufferView.Buffer.Id];
					bufferContents.Stream.Position = bufferView.ByteOffset + bufferContents.ChunkOffset;
					stream = new SubStream(bufferContents.Stream, 0, data.Length);
				}
				else
				{
					string uri = image.Uri;

					byte[] bufferData;
					URIHelper.TryParseBase64(uri, out bufferData);
					if (bufferData != null)
					{
						stream = new MemoryStream(bufferData, 0, bufferData.Length, false, true);
					}
					else
					{
						stream = _assetCache.ImageStreamCache[imageCacheIndex];
					}
				}

				if (_asyncCoroutineHelper != null) await _asyncCoroutineHelper.YieldOnTimeout();
				await ConstructUnityTexture(stream, markGpuOnly, isLinear, image, imageCacheIndex);
			}
		}

		protected virtual async Task ConstructUnityTexture(Stream stream, bool markGpuOnly, bool isLinear, GLTFImage image, int imageCacheIndex)
		{
			Texture2D texture = new Texture2D(0, 0, TextureFormat.RGBA32, true, isLinear);
			texture.name = nameof(GLTFSceneImporter) + (image.Name != null ? ("." + image.Name) : "");

			if (stream is MemoryStream)
			{
				using (MemoryStream memoryStream = stream as MemoryStream)
				{
					texture.LoadImage(memoryStream.ToArray(), markGpuOnly);
				}
			}
			else
			{
				byte[] buffer = new byte[stream.Length];

				// todo: potential optimization is to split stream read into multiple frames (or put it on a thread?)
				if (stream.Length > int.MaxValue)
				{
					throw new Exception("Stream is larger than can be copied into byte array");
				}
				stream.Read(buffer, 0, (int)stream.Length);

				if (_asyncCoroutineHelper != null) await _asyncCoroutineHelper.YieldOnTimeout();
				//	NOTE: the second parameter of LoadImage() marks non-readable, but we can't mark it until after we call Apply()
				texture.LoadImage(buffer, markGpuOnly);
			}

			Debug.Assert(_assetCache.ImageCache[imageCacheIndex] == null, "ImageCache should not be loaded multiple times");
			progressStatus.TextureLoaded++;
			progress?.Report(progressStatus);
			_assetCache.ImageCache[imageCacheIndex] = texture;
		}

		protected virtual async Task ConstructMeshTargets(MeshPrimitive primitive, int meshID, int primitiveIndex)
		{
			if (_assetCache.MeshCache[meshID][primitiveIndex].Targets == null || _assetCache.MeshCache[meshID][primitiveIndex].Targets.Count == 0)
			{
				List<Dictionary<string, AttributeAccessor>> newTargets = new List<Dictionary<string, AttributeAccessor>>(primitive.Targets.Count);
				foreach (Dictionary<string, AccessorId> target in primitive.Targets)
				{
					int currentIndex = newTargets.Count;
					newTargets.Add(new Dictionary<string, AttributeAccessor>());
					//NORMALS, POSITIONS, TANGENTS
					foreach (var targetAttribute in target)
					{

						BufferId bufferIdPair = targetAttribute.Value.Value.BufferView.Value.Buffer;
						GLTFBuffer buffer = bufferIdPair.Value;
						int bufferID = bufferIdPair.Id;

						if (_assetCache.BufferCache[bufferID] == null)
						{
							await ConstructBuffer(buffer, bufferID);
						}


						newTargets[currentIndex][targetAttribute.Key] = new AttributeAccessor
						{
							AccessorId = targetAttribute.Value,
							Stream = _assetCache.BufferCache[bufferID].Stream,
							Offset = (uint)_assetCache.BufferCache[bufferID].ChunkOffset
						};

					}
					Dictionary<string, AttributeAccessor> att = newTargets[currentIndex];
					GLTFHelpers.BuildTargetAttributes(ref att);
					TransformTargets(ref att);
					_assetCache.MeshCache[meshID][primitiveIndex].Targets = newTargets;
				}
			}
		}

		// Flip vectors to Unity coordinate system
		private void TransformTargets(ref Dictionary<string, AttributeAccessor> attributeAccessors)
		{
			if (attributeAccessors.ContainsKey(SemanticProperties.POSITION))
			{
				AttributeAccessor attributeAccessor = attributeAccessors[SemanticProperties.POSITION];
				SchemaExtensions.ConvertVector3CoordinateSpace(ref attributeAccessor, SchemaExtensions.CoordinateSpaceConversionScale);
			}

			if (attributeAccessors.ContainsKey(SemanticProperties.NORMAL))
			{
				AttributeAccessor attributeAccessor = attributeAccessors[SemanticProperties.NORMAL];
				SchemaExtensions.ConvertVector3CoordinateSpace(ref attributeAccessor, SchemaExtensions.CoordinateSpaceConversionScale);
			}

			if (attributeAccessors.ContainsKey(SemanticProperties.TANGENT))
			{
				AttributeAccessor attributeAccessor = attributeAccessors[SemanticProperties.TANGENT];
				SchemaExtensions.ConvertVector3CoordinateSpace(ref attributeAccessor, SchemaExtensions.CoordinateSpaceConversionScale);
			}
		}

		protected virtual async Task ConstructMeshAttributes(MeshPrimitive primitive, int meshID, int primitiveIndex)
		{
			if (_assetCache.MeshCache[meshID][primitiveIndex].MeshAttributes.Count == 0)
			{
				Dictionary<string, AttributeAccessor> attributeAccessors = new Dictionary<string, AttributeAccessor>(primitive.Attributes.Count + 1);
				foreach (var attributePair in primitive.Attributes)
				{
					BufferId bufferIdPair = attributePair.Value.Value.BufferView.Value.Buffer;
					GLTFBuffer buffer = bufferIdPair.Value;
					int bufferId = bufferIdPair.Id;

					// on cache miss, load the buffer
					if (_assetCache.BufferCache[bufferId] == null)
					{
						await ConstructBuffer(buffer, bufferId);
					}

					AttributeAccessor attributeAccessor = new AttributeAccessor
					{
						AccessorId = attributePair.Value,
						Stream = _assetCache.BufferCache[bufferId].Stream,
						Offset = (uint)_assetCache.BufferCache[bufferId].ChunkOffset
					};

					attributeAccessors[attributePair.Key] = attributeAccessor;
				}

				if (primitive.Indices != null)
				{
					int bufferId = primitive.Indices.Value.BufferView.Value.Buffer.Id;

					if (_assetCache.BufferCache[bufferId] == null)
					{
						await ConstructBuffer(primitive.Indices.Value.BufferView.Value.Buffer.Value, bufferId);
					}

					AttributeAccessor indexBuilder = new AttributeAccessor
					{
						AccessorId = primitive.Indices,
						Stream = _assetCache.BufferCache[bufferId].Stream,
						Offset = (uint)_assetCache.BufferCache[bufferId].ChunkOffset
					};

					attributeAccessors[SemanticProperties.INDICES] = indexBuilder;
				}

				GLTFHelpers.BuildMeshAttributes(ref attributeAccessors);

				TransformAttributes(ref attributeAccessors);
				_assetCache.MeshCache[meshID][primitiveIndex].MeshAttributes = attributeAccessors;
			}
		}


		protected void TransformAttributes(ref Dictionary<string, AttributeAccessor> attributeAccessors)
		{
			// Flip vectors and triangles to the Unity coordinate system.
			if (attributeAccessors.ContainsKey(SemanticProperties.POSITION))
			{
				AttributeAccessor attributeAccessor = attributeAccessors[SemanticProperties.POSITION];
				SchemaExtensions.ConvertVector3CoordinateSpace(ref attributeAccessor, SchemaExtensions.CoordinateSpaceConversionScale);
			}
			if (attributeAccessors.ContainsKey(SemanticProperties.INDICES))
			{
				AttributeAccessor attributeAccessor = attributeAccessors[SemanticProperties.INDICES];
				SchemaExtensions.FlipFaces(ref attributeAccessor);
			}
			if (attributeAccessors.ContainsKey(SemanticProperties.NORMAL))
			{
				AttributeAccessor attributeAccessor = attributeAccessors[SemanticProperties.NORMAL];
				SchemaExtensions.ConvertVector3CoordinateSpace(ref attributeAccessor, SchemaExtensions.CoordinateSpaceConversionScale);
			}
			// TexCoord goes from 0 to 3 to match GLTFHelpers.BuildMeshAttributes
			for (int i = 0; i < 4; i++)
			{
				if (attributeAccessors.ContainsKey(SemanticProperties.TexCoord(i)))
				{
					AttributeAccessor attributeAccessor = attributeAccessors[SemanticProperties.TexCoord(i)];
					SchemaExtensions.FlipTexCoordArrayV(ref attributeAccessor);
				}
			}
			if (attributeAccessors.ContainsKey(SemanticProperties.TANGENT))
			{
				AttributeAccessor attributeAccessor = attributeAccessors[SemanticProperties.TANGENT];
				SchemaExtensions.ConvertVector4CoordinateSpace(ref attributeAccessor, SchemaExtensions.TangentSpaceConversionScale);
			}
		}

		#region Animation
		static string RelativePathFrom(Transform self, Transform root)
		{
			var path = new List<String>();
			for (var current = self; current != null; current = current.parent)
			{
				if (current == root)
				{
					return String.Join("/", path.ToArray());
				}

				path.Insert(0, current.name);
			}

			throw new Exception("no RelativePath");
		}

		protected virtual void BuildAnimationSamplers(GLTFAnimation animation, int animationId)
		{
			// look up expected data types
			var typeMap = new Dictionary<int, string>();
			foreach (var channel in animation.Channels)
			{
				typeMap[channel.Sampler.Id] = channel.Target.Path.ToString();
			}

			var samplers = _assetCache.AnimationCache[animationId].Samplers;
			var samplersByType = new Dictionary<string, List<AttributeAccessor>>
			{
				{"time", new List<AttributeAccessor>(animation.Samplers.Count)}
			};

			for (var i = 0; i < animation.Samplers.Count; i++)
			{
				// no sense generating unused samplers
				if (!typeMap.ContainsKey(i))
				{
					continue;
				}

				var samplerDef = animation.Samplers[i];

				// set up input accessors
				BufferCacheData bufferCacheData = _assetCache.BufferCache[samplerDef.Input.Value.BufferView.Value.Buffer.Id];
				AttributeAccessor attributeAccessor = new AttributeAccessor
				{
					AccessorId = samplerDef.Input,
					Stream = bufferCacheData.Stream,
					Offset = bufferCacheData.ChunkOffset
				};

				samplers[i].Input = attributeAccessor;
				samplersByType["time"].Add(attributeAccessor);

				// set up output accessors
				bufferCacheData = _assetCache.BufferCache[samplerDef.Output.Value.BufferView.Value.Buffer.Id];
				attributeAccessor = new AttributeAccessor
				{
					AccessorId = samplerDef.Output,
					Stream = bufferCacheData.Stream,
					Offset = bufferCacheData.ChunkOffset
				};

				samplers[i].Output = attributeAccessor;

				if (!samplersByType.ContainsKey(typeMap[i]))
				{
					samplersByType[typeMap[i]] = new List<AttributeAccessor>();
				}

				samplersByType[typeMap[i]].Add(attributeAccessor);
			}

			// populate attributeAccessors with buffer data
			GLTFHelpers.BuildAnimationSamplers(ref samplersByType);
		}

		protected void SetAnimationCurve(
			AnimationClip clip,
			string relativePath,
			string[] propertyNames,
			NumericArray input,
			NumericArray output,
			InterpolationType mode,
			Type curveType,
			ValuesConvertion getConvertedValues)
		{

			var channelCount = propertyNames.Length;
			var frameCount = input.AsFloats.Length;

			// copy all the key frame data to cache
			Keyframe[][] keyframes = new Keyframe[channelCount][];
			for (var ci = 0; ci < channelCount; ++ci)
			{
				keyframes[ci] = new Keyframe[frameCount];
			}

			for (var i = 0; i < frameCount; ++i)
			{
				var time = input.AsFloats[i];

				var values = getConvertedValues(output, i);

				for (var ci = 0; ci < channelCount; ++ci)
				{
					keyframes[ci][i] = new Keyframe(time, values[ci]);
				}
			}

			for (var ci = 0; ci < channelCount; ++ci)
			{
				// set interpolcation for each keyframe
				SetCurveMode(keyframes[ci], mode);
				// copy all key frames data to animation curve and add it to the clip
				AnimationCurve curve = new AnimationCurve();
				curve.keys = keyframes[ci];
				clip.SetCurve(relativePath, curveType, propertyNames[ci], curve);
			}
		}

		protected AnimationClip ConstructClip(Transform root, GameObject[] nodes, int animationId)
		{
			GLTFAnimation animation = _gltfRoot.Animations[animationId];

			AnimationCacheData animationCache = _assetCache.AnimationCache[animationId];
			if (animationCache == null)
			{
				animationCache = new AnimationCacheData(animation.Samplers.Count);
				_assetCache.AnimationCache[animationId] = animationCache;
			}
			else if (animationCache.LoadedAnimationClip != null)
			{
				return animationCache.LoadedAnimationClip;
			}

			// unpack accessors
			BuildAnimationSamplers(animation, animationId);

			// init clip
			AnimationClip clip = new AnimationClip
			{
				name = animation.Name ?? string.Format("animation:{0}", animationId)
			};
			_assetCache.AnimationCache[animationId].LoadedAnimationClip = clip;

			// needed because Animator component is unavailable at runtime
			clip.legacy = true;

			foreach (AnimationChannel channel in animation.Channels)
			{
				AnimationSamplerCacheData samplerCache = animationCache.Samplers[channel.Sampler.Id];
				Transform node = nodes[channel.Target.Node.Id].transform;
				string relativePath = RelativePathFrom(node, root);

				NumericArray input = samplerCache.Input.AccessorContent,
					output = samplerCache.Output.AccessorContent;

				string[] propertyNames;

				switch (channel.Target.Path)
				{
					case GLTFAnimationChannelPath.translation:
						propertyNames = new string[] { "localPosition.x", "localPosition.y", "localPosition.z" };

						SetAnimationCurve(clip, relativePath, propertyNames, input, output,
										  samplerCache.Interpolation, typeof(Transform),
										  (data, frame) =>
										  {
											  var position = data.AsVec3s[frame].ToUnityVector3Convert();
											  return new float[] { position.x, position.y, position.z };
										  });
						break;

					case GLTFAnimationChannelPath.rotation:
						propertyNames = new string[] { "localRotation.x", "localRotation.y", "localRotation.z", "localRotation.w" };

						SetAnimationCurve(clip, relativePath, propertyNames, input, output,
										  samplerCache.Interpolation, typeof(Transform),
										  (data, frame) =>
										  {
											  var rotation = data.AsVec4s[frame];
											  var quaternion = new GLTF.Math.Quaternion(rotation.X, rotation.Y, rotation.Z, rotation.W).ToUnityQuaternionConvert();
											  return new float[] { quaternion.x, quaternion.y, quaternion.z, quaternion.w };
										  });

						break;

					case GLTFAnimationChannelPath.scale:
						propertyNames = new string[] { "localScale.x", "localScale.y", "localScale.z" };

						SetAnimationCurve(clip, relativePath, propertyNames, input, output,
										  samplerCache.Interpolation, typeof(Transform),
										  (data, frame) =>
										  {
											  var scale = data.AsVec3s[frame].ToUnityVector3Raw();
											  return new float[] { scale.x, scale.y, scale.z };
										  });
						break;

					case GLTFAnimationChannelPath.weights:
						// TODO: add support for blend shapes/morph targets

						// var primitives = channel.Target.Node.Value.Mesh.Value.Primitives;
						// var targetCount = primitives[0].Targets.Count;
						// for (int primitiveIndex = 0; primitiveIndex < primitives.Count; primitiveIndex++)
						// {
						// 	for (int targetIndex = 0; targetIndex < targetCount; targetIndex++)
						// 	{
						//
						// 		//clip.SetCurve(primitiveObjPath, typeof(SkinnedMeshRenderer), "blendShape." + targetIndex, curves[targetIndex]);
						// 	}
						// }
						break;

					default:
						Debug.LogWarning("Cannot read GLTF animation path");
						break;
				} // switch target type
			} // foreach channel

			clip.EnsureQuaternionContinuity();
			return clip;
		}

		public static void SetCurveMode(Keyframe[] keyframes, InterpolationType mode)
		{
			for (int i = 0; i < keyframes.Length; ++i)
			{
				float intangent = 0;
				float outtangent = 0;
				bool intangent_set = false;
				bool outtangent_set = false;
				Vector2 point1;
				Vector2 point2;
				Vector2 deltapoint;
				var key = keyframes[i];

				if (i == 0)
				{
					intangent = 0; intangent_set = true;
				}

				if (i == keyframes.Length - 1)
				{
					outtangent = 0; outtangent_set = true;
				}
				switch (mode)
				{
					case InterpolationType.STEP:
						{
							intangent = 0;
							outtangent = float.PositiveInfinity;
						}
						break;
					case InterpolationType.LINEAR:
						{
							if (!intangent_set)
							{
								point1.x = keyframes[i - 1].time;
								point1.y = keyframes[i - 1].value;
								point2.x = keyframes[i].time;
								point2.y = keyframes[i].value;

								deltapoint = point2 - point1;

								intangent = deltapoint.y / deltapoint.x;
							}
							if (!outtangent_set)
							{
								point1.x = keyframes[i].time;
								point1.y = keyframes[i].value;
								point2.x = keyframes[i + 1].time;
								point2.y = keyframes[i + 1].value;

								deltapoint = point2 - point1;

								outtangent = deltapoint.y / deltapoint.x;
							}
						}
						break;
					//use default unity curve
					case InterpolationType.CUBICSPLINE:
						break;
					case InterpolationType.CATMULLROMSPLINE:
						break;
					default:
						break;
				}


				key.inTangent = intangent;
				key.outTangent = outtangent;
			}
		}
		#endregion

		protected virtual async Task ConstructScene(GLTFScene scene, bool showSceneObj, CancellationToken cancellationToken)
		{
			var sceneObj = new GameObject(string.IsNullOrEmpty(scene.Name) ? ("GLTFScene") : scene.Name);
			sceneObj.SetActive(showSceneObj);

			Transform[] nodeTransforms = new Transform[scene.Nodes.Count];
			for (int i = 0; i < scene.Nodes.Count; ++i)
			{
				NodeId node = scene.Nodes[i];
				await _LoadNode(node.Id, cancellationToken);
				GameObject nodeObj = _assetCache.NodeCache[node.Id];
				nodeObj.transform.SetParent(sceneObj.transform, false);
				nodeTransforms[i] = nodeObj.transform;
			}

			if (_gltfRoot.Animations != null && _gltfRoot.Animations.Count > 0)
			{
				// create the AnimationClip that will contain animation data
				Animation animation = sceneObj.AddComponent<Animation>();
				for (int i = 0; i < _gltfRoot.Animations.Count; ++i)
				{
					AnimationClip clip = ConstructClip(sceneObj.transform, _assetCache.NodeCache, i);

					clip.wrapMode = WrapMode.Loop;

					animation.AddClip(clip, clip.name);
					if (i == 0)
					{
						animation.clip = clip;
					}
				}
			}

			CreatedObject = sceneObj;
			InitializeGltfTopLevelObject();
		}


		protected virtual async Task ConstructNode(Node node, int nodeIndex, CancellationToken cancellationToken)
		{
			cancellationToken.ThrowIfCancellationRequested();

			if (_assetCache.NodeCache[nodeIndex] != null)
			{
				return;
			}

			var nodeObj = new GameObject(string.IsNullOrEmpty(node.Name) ? ("GLTFNode" + nodeIndex) : node.Name);
			// If we're creating a really large node, we need it to not be visible in partial stages. So we hide it while we create it
			nodeObj.SetActive(false);

			Vector3 position;
			Quaternion rotation;
			Vector3 scale;
			node.GetUnityTRSProperties(out position, out rotation, out scale);
			nodeObj.transform.localPosition = position;
			nodeObj.transform.localRotation = rotation;
			nodeObj.transform.localScale = scale;

			if (node.Mesh != null)
			{
				await ConstructMesh(node.Mesh.Value, nodeObj.transform, node.Mesh.Id, node.Skin != null ? node.Skin.Value : null, cancellationToken);
			}
			/* TODO: implement camera (probably a flag to disable for VR as well)
			if (camera != null)
			{
				GameObject cameraObj = camera.Value.Create();
				cameraObj.transform.parent = nodeObj.transform;
			}
			*/

			progressStatus.NodeLoaded++;
			progress?.Report(progressStatus);

			if (node.Children != null)
			{
				foreach (var child in node.Children)
				{
					// todo blgross: replace with an iterartive solution
					await ConstructNode(child.Value, child.Id, cancellationToken);
					GameObject childObj = _assetCache.NodeCache[child.Id];
					childObj.transform.SetParent(nodeObj.transform, false);
				}
			}

			nodeObj.SetActive(true);
			_assetCache.NodeCache[nodeIndex] = nodeObj;

			const string msft_LODExtName = MSFT_LODExtensionFactory.EXTENSION_NAME;
			MSFT_LODExtension lodsextension = null;
			if (_gltfRoot.ExtensionsUsed != null
				&& _gltfRoot.ExtensionsUsed.Contains(msft_LODExtName)
				&& node.Extensions != null
				&& node.Extensions.ContainsKey(msft_LODExtName))
			{
				lodsextension = node.Extensions[msft_LODExtName] as MSFT_LODExtension;
				if (lodsextension != null && lodsextension.MeshIds.Count > 0)
				{
					int lodCount = lodsextension.MeshIds.Count + 1;
					if (!CullFarLOD)
					{
						//create a final lod with the mesh as the last LOD in file
						lodCount += 1;
					}
					LOD[] lods = new LOD[lodsextension.MeshIds.Count + 2];
					List<double> lodCoverage = lodsextension.GetLODCoverage(node);

					var lodGroupNodeObj = new GameObject(string.IsNullOrEmpty(node.Name) ? ("GLTFNode_LODGroup" + nodeIndex) : node.Name);
					lodGroupNodeObj.SetActive(false);
					nodeObj.transform.SetParent(lodGroupNodeObj.transform, false);
					MeshRenderer[] childRenders = nodeObj.GetComponentsInChildren<MeshRenderer>();
					lods[0] = new LOD(GetLodCoverage(lodCoverage, 0), childRenders);

					LODGroup lodGroup = lodGroupNodeObj.AddComponent<LODGroup>();
					for (int i = 0; i < lodsextension.MeshIds.Count; i++)
					{
						int lodNodeId = lodsextension.MeshIds[i];
						await ConstructNode(_gltfRoot.Nodes[lodNodeId], lodNodeId, cancellationToken);
						int lodIndex = i + 1;
						GameObject lodNodeObj = _assetCache.NodeCache[lodNodeId];
						lodNodeObj.transform.SetParent(lodGroupNodeObj.transform, false);
						childRenders = lodNodeObj.GetComponentsInChildren<MeshRenderer>();
						lods[lodIndex] = new LOD(GetLodCoverage(lodCoverage, lodIndex), childRenders);
					}

					if (!CullFarLOD)
					{
						//use the last mesh as the LOD
						lods[lodsextension.MeshIds.Count + 1] = new LOD(0, childRenders);
					}

					lodGroup.SetLODs(lods);
					lodGroup.RecalculateBounds();
					lodGroupNodeObj.SetActive(true);
					_assetCache.NodeCache[nodeIndex] = lodGroupNodeObj;
				}
			}

		}

		float GetLodCoverage(List<double> lodcoverageExtras, int lodIndex)
		{
			if (lodcoverageExtras != null && lodIndex < lodcoverageExtras.Count)
			{
				return (float)lodcoverageExtras[lodIndex];
			}
			else
			{
				return 1.0f / (lodIndex + 2);
			}
		}

		private bool NeedsSkinnedMeshRenderer(MeshPrimitive primitive, Skin skin)
		{
			return HasBones(skin) || HasBlendShapes(primitive);
		}

		private bool HasBones(Skin skin)
		{
			return skin != null;
		}

		private bool HasBlendShapes(MeshPrimitive primitive)
		{
			return primitive.Targets != null;
		}

		protected virtual async Task SetupBones(Skin skin, MeshPrimitive primitive, SkinnedMeshRenderer renderer, GameObject primitiveObj, Mesh curMesh)
		{
			var boneCount = skin.Joints.Count;
			Transform[] bones = new Transform[boneCount];

			int bufferId = skin.InverseBindMatrices.Value.BufferView.Value.Buffer.Id;
			AttributeAccessor attributeAccessor = new AttributeAccessor
			{
				AccessorId = skin.InverseBindMatrices,
				Stream = _assetCache.BufferCache[bufferId].Stream,
				Offset = _assetCache.BufferCache[bufferId].ChunkOffset
			};

			GLTFHelpers.BuildBindPoseSamplers(ref attributeAccessor);

			Matrix4x4[] gltfBindPoses = attributeAccessor.AccessorContent.AsMatrix4x4s;
			UnityEngine.Matrix4x4[] bindPoses = new UnityEngine.Matrix4x4[skin.Joints.Count];

			for (int i = 0; i < boneCount; i++)
			{
				if (_assetCache.NodeCache[skin.Joints[i].Id] == null)
				{
					await ConstructNode(_gltfRoot.Nodes[skin.Joints[i].Id], skin.Joints[i].Id, CancellationToken.None);
				}
				bones[i] = _assetCache.NodeCache[skin.Joints[i].Id].transform;
				bindPoses[i] = gltfBindPoses[i].ToUnityMatrix4x4Convert();
			}

			renderer.rootBone = _assetCache.NodeCache[skin.Skeleton.Id].transform;
			curMesh.bindposes = bindPoses;
			renderer.bones = bones;
		}

		private BoneWeight[] CreateBoneWeightArray(Vector4[] joints, Vector4[] weights, int vertCount)
		{
			NormalizeBoneWeightArray(weights);

			BoneWeight[] boneWeights = new BoneWeight[vertCount];
			for (int i = 0; i < vertCount; i++)
			{
				boneWeights[i].boneIndex0 = (int)joints[i].x;
				boneWeights[i].boneIndex1 = (int)joints[i].y;
				boneWeights[i].boneIndex2 = (int)joints[i].z;
				boneWeights[i].boneIndex3 = (int)joints[i].w;

				boneWeights[i].weight0 = weights[i].x;
				boneWeights[i].weight1 = weights[i].y;
				boneWeights[i].weight2 = weights[i].z;
				boneWeights[i].weight3 = weights[i].w;
			}

			return boneWeights;
		}

		/// <summary>
		/// Ensures each bone weight influences applied to the vertices add up to 1
		/// </summary>
		/// <param name="weights">Bone weight array</param>
		private void NormalizeBoneWeightArray(Vector4[] weights)
		{
			for (int i = 0; i < weights.Length; i++)
			{
				var weightSum = (weights[i].x + weights[i].y + weights[i].z + weights[i].w);

				if (!Mathf.Approximately(weightSum, 0))
				{
					weights[i] /= weightSum;
				}
			}
		}

<<<<<<< HEAD
		protected virtual async Task ConstructMesh(GLTFMesh mesh, Transform parent, int meshId, Skin skin, CancellationToken cancellationToken)
=======
		protected virtual void SetupBlendShapes(GLTFMesh mesh, MeshPrimitive primitive, int meshId, int primitiveIndex, Mesh unityMesh)
		{
			Vector3[] zeroes = new Vector3[unityMesh.vertexCount];
			
			var targets = _assetCache.MeshCache[meshId][primitiveIndex].Targets;
			bool hasNames = primitive.TargetNames != null;
			string bsname;

			for (int i = 0; i < targets.Count; ++i)
			{
				if (hasNames)
					bsname = primitive.TargetNames[i];
				else
					bsname = "Blendshape" + i;

				//GLTF only supports 1 frame per blendshape, set that to 100%
				unityMesh.AddBlendShapeFrame(bsname, 0, zeroes, zeroes, zeroes);
				unityMesh.AddBlendShapeFrame(bsname, 100,
											targets[i].ContainsKey(SemanticProperties.POSITION) ? targets[i][SemanticProperties.POSITION].AccessorContent.AsVec3s.ToUnityVector3Raw() : zeroes,
											targets[i].ContainsKey(SemanticProperties.NORMAL) ? targets[i][SemanticProperties.NORMAL].AccessorContent.AsVec3s.ToUnityVector3Raw() : zeroes,
											targets[i].ContainsKey(SemanticProperties.TANGENT) ? targets[i][SemanticProperties.TANGENT].AccessorContent.AsVec3s.ToUnityVector3Raw() : zeroes);

			}
		}

		protected virtual void SetBlendShapeWeights(SkinnedMeshRenderer smr, GLTFMesh mesh)
		{
			if (mesh.Weights == null || mesh.Weights.Count == 0)
			{
				return;
			}
			int blendshapeCount = smr.sharedMesh.blendShapeCount;
			if (blendshapeCount != mesh.Weights.Count)
			{
				Debug.LogError("GLTFMesh weights count does not match Unity mesh blendshape count! GLTFMesh weights: " + mesh.Weights.Count  + ", Unity blendshapes: " + blendshapeCount);
			}
			blendshapeCount = Mathf.Min(blendshapeCount, mesh.Weights.Count);
			for (int i = 0; i < blendshapeCount; ++i)
			{
				smr.SetBlendShapeWeight(i, (float)(mesh.Weights[i]*100));
			}
		}

		protected virtual async Task ConstructMesh(GLTFMesh mesh, Transform parent, int meshId, Skin skin)
>>>>>>> 10f54254
		{
			cancellationToken.ThrowIfCancellationRequested();

			if (_assetCache.MeshCache[meshId] == null)
			{
				_assetCache.MeshCache[meshId] = new MeshCacheData[mesh.Primitives.Count];
			}

			for (int i = 0; i < mesh.Primitives.Count; ++i)
			{
				var primitive = mesh.Primitives[i];
				int materialIndex = primitive.Material != null ? primitive.Material.Id : -1;

				await ConstructMeshPrimitive(primitive, meshId, i, materialIndex);
				cancellationToken.ThrowIfCancellationRequested();

				var primitiveObj = new GameObject("Primitive");

				MaterialCacheData materialCacheData =
					materialIndex >= 0 ? _assetCache.MaterialCache[materialIndex] : _defaultLoadedMaterial;

				Material material = materialCacheData.GetContents(primitive.Attributes.ContainsKey(SemanticProperties.Color(0)));

				Mesh curMesh = _assetCache.MeshCache[meshId][i].LoadedMesh;
				if (NeedsSkinnedMeshRenderer(primitive, skin))
				{
					var skinnedMeshRenderer = primitiveObj.AddComponent<SkinnedMeshRenderer>();
					skinnedMeshRenderer.material = material;
					skinnedMeshRenderer.quality = SkinQuality.Auto;

					if (HasBlendShapes(primitive))
					{
						SetupBlendShapes(mesh, primitive, meshId, i, curMesh);
					}

					if (HasBones(skin))
					{
						await SetupBones(skin, primitive, skinnedMeshRenderer, primitiveObj, curMesh);
						cancellationToken.ThrowIfCancellationRequested();
					}

					skinnedMeshRenderer.sharedMesh = curMesh;
					SetBlendShapeWeights(skinnedMeshRenderer, mesh);

				}
				else
				{
					var meshRenderer = primitiveObj.AddComponent<MeshRenderer>();
					meshRenderer.material = material;
				}

				MeshFilter meshFilter = primitiveObj.AddComponent<MeshFilter>();
				meshFilter.sharedMesh = curMesh;

				switch (Collider)
				{
					case ColliderType.Box:
						var boxCollider = primitiveObj.AddComponent<BoxCollider>();
						boxCollider.center = curMesh.bounds.center;
						boxCollider.size = curMesh.bounds.size;
						break;
					case ColliderType.Mesh:
						var meshCollider = primitiveObj.AddComponent<MeshCollider>();
						meshCollider.sharedMesh = curMesh;
						break;
					case ColliderType.MeshConvex:
						var meshConvexCollider = primitiveObj.AddComponent<MeshCollider>();
						meshConvexCollider.sharedMesh = curMesh;
						meshConvexCollider.convex = true;
						break;
				}

				primitiveObj.transform.SetParent(parent, false);
				primitiveObj.SetActive(true);
				_assetCache.MeshCache[meshId][i].PrimitiveGO = primitiveObj;
			}
		}


		protected virtual async Task ConstructMeshPrimitive(MeshPrimitive primitive, int meshID, int primitiveIndex, int materialIndex)
		{
			if (_assetCache.MeshCache[meshID][primitiveIndex] == null)
			{
				_assetCache.MeshCache[meshID][primitiveIndex] = new MeshCacheData();
			}
			if (_assetCache.MeshCache[meshID][primitiveIndex].LoadedMesh == null)
			{
				var meshAttributes = _assetCache.MeshCache[meshID][primitiveIndex].MeshAttributes;
				var meshConstructionData = new MeshConstructionData
				{
					Primitive = primitive,
					MeshAttributes = meshAttributes
				};

				UnityMeshData unityMeshData = null;
				if (IsMultithreaded)
				{
					await Task.Run(() => unityMeshData = ConvertAccessorsToUnityTypes(meshConstructionData));
				}
				else
				{
					unityMeshData = ConvertAccessorsToUnityTypes(meshConstructionData);
				}

				await ConstructUnityMesh(meshConstructionData, meshID, primitiveIndex, unityMeshData);
			}

			bool shouldUseDefaultMaterial = primitive.Material == null;

			GLTFMaterial materialToLoad = shouldUseDefaultMaterial ? DefaultMaterial : primitive.Material.Value;
			if ((shouldUseDefaultMaterial && _defaultLoadedMaterial == null) ||
				(!shouldUseDefaultMaterial && _assetCache.MaterialCache[materialIndex] == null))
			{
				await ConstructMaterial(materialToLoad, shouldUseDefaultMaterial ? -1 : materialIndex);
			}
		}

		protected UnityMeshData ConvertAccessorsToUnityTypes(MeshConstructionData meshConstructionData)
		{
			// todo optimize: There are multiple copies being performed to turn the buffer data into mesh data. Look into reducing them
			MeshPrimitive primitive = meshConstructionData.Primitive;
			Dictionary<string, AttributeAccessor> meshAttributes = meshConstructionData.MeshAttributes;

			int vertexCount = (int)primitive.Attributes[SemanticProperties.POSITION].Value.Count;

			return new UnityMeshData
			{
				Vertices = primitive.Attributes.ContainsKey(SemanticProperties.POSITION)
					? meshAttributes[SemanticProperties.POSITION].AccessorContent.AsVertices.ToUnityVector3Raw()
					: null,

				Normals = primitive.Attributes.ContainsKey(SemanticProperties.NORMAL)
					? meshAttributes[SemanticProperties.NORMAL].AccessorContent.AsNormals.ToUnityVector3Raw()
					: null,

				Uv1 = primitive.Attributes.ContainsKey(SemanticProperties.TexCoord(0))
					? meshAttributes[SemanticProperties.TexCoord(0)].AccessorContent.AsTexcoords.ToUnityVector2Raw()
					: null,

				Uv2 = primitive.Attributes.ContainsKey(SemanticProperties.TexCoord(1))
					? meshAttributes[SemanticProperties.TexCoord(1)].AccessorContent.AsTexcoords.ToUnityVector2Raw()
					: null,

				Uv3 = primitive.Attributes.ContainsKey(SemanticProperties.TexCoord(2))
					? meshAttributes[SemanticProperties.TexCoord(2)].AccessorContent.AsTexcoords.ToUnityVector2Raw()
					: null,

				Uv4 = primitive.Attributes.ContainsKey(SemanticProperties.TexCoord(3))
					? meshAttributes[SemanticProperties.TexCoord(3)].AccessorContent.AsTexcoords.ToUnityVector2Raw()
					: null,

				Colors = primitive.Attributes.ContainsKey(SemanticProperties.Color(0))
					? meshAttributes[SemanticProperties.Color(0)].AccessorContent.AsColors.ToUnityColorRaw()
					: null,

				Triangles = primitive.Indices != null
					? meshAttributes[SemanticProperties.INDICES].AccessorContent.AsUInts.ToIntArrayRaw()
					: MeshPrimitive.GenerateTriangles(vertexCount),

				Tangents = primitive.Attributes.ContainsKey(SemanticProperties.TANGENT)
					? meshAttributes[SemanticProperties.TANGENT].AccessorContent.AsTangents.ToUnityVector4Raw()
					: null,

				BoneWeights = meshAttributes.ContainsKey(SemanticProperties.Weight(0)) && meshAttributes.ContainsKey(SemanticProperties.Joint(0))
					? CreateBoneWeightArray(meshAttributes[SemanticProperties.Joint(0)].AccessorContent.AsVec4s.ToUnityVector4Raw(),
					meshAttributes[SemanticProperties.Weight(0)].AccessorContent.AsVec4s.ToUnityVector4Raw(), vertexCount)
					: null
			};
		}

		protected virtual Task ConstructMaterialImageBuffers(GLTFMaterial def)
		{
			var tasks = new List<Task>(8);
			if (def.PbrMetallicRoughness != null)
			{
				var pbr = def.PbrMetallicRoughness;

				if (pbr.BaseColorTexture != null)
				{
					var textureId = pbr.BaseColorTexture.Index;
					tasks.Add(ConstructImageBuffer(textureId.Value, textureId.Id));
				}
				if (pbr.MetallicRoughnessTexture != null)
				{
					var textureId = pbr.MetallicRoughnessTexture.Index;

					tasks.Add(ConstructImageBuffer(textureId.Value, textureId.Id));
				}
			}

			if (def.CommonConstant != null)
			{
				if (def.CommonConstant.LightmapTexture != null)
				{
					var textureId = def.CommonConstant.LightmapTexture.Index;

					tasks.Add(ConstructImageBuffer(textureId.Value, textureId.Id));
				}
			}

			if (def.NormalTexture != null)
			{
				var textureId = def.NormalTexture.Index;
				tasks.Add(ConstructImageBuffer(textureId.Value, textureId.Id));
			}

			if (def.OcclusionTexture != null)
			{
				var textureId = def.OcclusionTexture.Index;

				if (!(def.PbrMetallicRoughness != null
						&& def.PbrMetallicRoughness.MetallicRoughnessTexture != null
						&& def.PbrMetallicRoughness.MetallicRoughnessTexture.Index.Id == textureId.Id))
				{
					tasks.Add(ConstructImageBuffer(textureId.Value, textureId.Id));
				}
			}

			if (def.EmissiveTexture != null)
			{
				var textureId = def.EmissiveTexture.Index;
				tasks.Add(ConstructImageBuffer(textureId.Value, textureId.Id));
			}

			// pbr_spec_gloss extension
			const string specGlossExtName = KHR_materials_pbrSpecularGlossinessExtensionFactory.EXTENSION_NAME;
			if (def.Extensions != null && def.Extensions.ContainsKey(specGlossExtName))
			{
				var specGlossDef = (KHR_materials_pbrSpecularGlossinessExtension)def.Extensions[specGlossExtName];
				if (specGlossDef.DiffuseTexture != null)
				{
					var textureId = specGlossDef.DiffuseTexture.Index;
					tasks.Add(ConstructImageBuffer(textureId.Value, textureId.Id));
				}

				if (specGlossDef.SpecularGlossinessTexture != null)
				{
					var textureId = specGlossDef.SpecularGlossinessTexture.Index;
					tasks.Add(ConstructImageBuffer(textureId.Value, textureId.Id));
				}
			}

			return Task.WhenAll(tasks);
		}

		protected async Task ConstructUnityMesh(MeshConstructionData meshConstructionData, int meshId, int primitiveIndex, UnityMeshData unityMeshData)
		{
			MeshPrimitive primitive = meshConstructionData.Primitive;
			int vertexCount = (int)primitive.Attributes[SemanticProperties.POSITION].Value.Count;
			bool hasNormals = unityMeshData.Normals != null;

			if (_asyncCoroutineHelper != null) await _asyncCoroutineHelper.YieldOnTimeout();
			Mesh mesh = new Mesh
			{

#if UNITY_2017_3_OR_NEWER
				indexFormat = vertexCount > 65535 ? IndexFormat.UInt32 : IndexFormat.UInt16,
#endif
			};

			mesh.vertices = unityMeshData.Vertices;
			if (_asyncCoroutineHelper != null) await _asyncCoroutineHelper.YieldOnTimeout();
			mesh.normals = unityMeshData.Normals;
			if (_asyncCoroutineHelper != null) await _asyncCoroutineHelper.YieldOnTimeout();
			mesh.uv = unityMeshData.Uv1;
			if (_asyncCoroutineHelper != null) await _asyncCoroutineHelper.YieldOnTimeout();
			mesh.uv2 = unityMeshData.Uv2;
			if (_asyncCoroutineHelper != null) await _asyncCoroutineHelper.YieldOnTimeout();
			mesh.uv3 = unityMeshData.Uv3;
			if (_asyncCoroutineHelper != null) await _asyncCoroutineHelper.YieldOnTimeout();
			mesh.uv4 = unityMeshData.Uv4;
			if (_asyncCoroutineHelper != null) await _asyncCoroutineHelper.YieldOnTimeout();
			mesh.colors = unityMeshData.Colors;
			if (_asyncCoroutineHelper != null) await _asyncCoroutineHelper.YieldOnTimeout();
			mesh.triangles = unityMeshData.Triangles;
			if (_asyncCoroutineHelper != null) await _asyncCoroutineHelper.YieldOnTimeout();
			mesh.tangents = unityMeshData.Tangents;
			if (_asyncCoroutineHelper != null) await _asyncCoroutineHelper.YieldOnTimeout();
			mesh.boneWeights = unityMeshData.BoneWeights;
			if (_asyncCoroutineHelper != null) await _asyncCoroutineHelper.YieldOnTimeout();

			if (!hasNormals)
			{
				mesh.RecalculateNormals();
			}

			if (!KeepCPUCopyOfMesh)
			{
				mesh.UploadMeshData(true);
			}

			_assetCache.MeshCache[meshId][primitiveIndex].LoadedMesh = mesh;
		}

		protected virtual async Task ConstructMaterial(GLTFMaterial def, int materialIndex)
		{
			IUniformMap mapper;
			const string specGlossExtName = KHR_materials_pbrSpecularGlossinessExtensionFactory.EXTENSION_NAME;
			if (_gltfRoot.ExtensionsUsed != null && _gltfRoot.ExtensionsUsed.Contains(specGlossExtName)
				&& def.Extensions != null && def.Extensions.ContainsKey(specGlossExtName))
			{
				if (!string.IsNullOrEmpty(CustomShaderName))
				{
					mapper = new SpecGlossMap(CustomShaderName, MaximumLod);
				}
				else
				{
					mapper = new SpecGlossMap(MaximumLod);
				}
			}
			else
			{
				if (!string.IsNullOrEmpty(CustomShaderName))
				{
					mapper = new MetalRoughMap(CustomShaderName, MaximumLod);
				}
				else
				{
					mapper = new MetalRoughMap(MaximumLod);
				}
			}

			mapper.Material.name = def.Name;
			mapper.AlphaMode = def.AlphaMode;
			mapper.DoubleSided = def.DoubleSided;

			var mrMapper = mapper as IMetalRoughUniformMap;
			if (def.PbrMetallicRoughness != null && mrMapper != null)
			{
				var pbr = def.PbrMetallicRoughness;

				mrMapper.BaseColorFactor = pbr.BaseColorFactor.ToUnityColorRaw();

				if (pbr.BaseColorTexture != null)
				{
					TextureId textureId = pbr.BaseColorTexture.Index;
					await ConstructTexture(textureId.Value, textureId.Id, !KeepCPUCopyOfTexture, false);
					mrMapper.BaseColorTexture = _assetCache.TextureCache[textureId.Id].Texture;
					mrMapper.BaseColorTexCoord = pbr.BaseColorTexture.TexCoord;

					var ext = GetTextureTransform(pbr.BaseColorTexture);
					if (ext != null)
					{
						mrMapper.BaseColorXOffset = ext.Offset.ToUnityVector2Raw();
						mrMapper.BaseColorXRotation = ext.Rotation;
						mrMapper.BaseColorXScale = ext.Scale.ToUnityVector2Raw();
						mrMapper.BaseColorXTexCoord = ext.TexCoord;
					}
				}

				mrMapper.MetallicFactor = pbr.MetallicFactor;

				if (pbr.MetallicRoughnessTexture != null)
				{
					TextureId textureId = pbr.MetallicRoughnessTexture.Index;
					await ConstructTexture(textureId.Value, textureId.Id, !KeepCPUCopyOfTexture, true);
					mrMapper.MetallicRoughnessTexture = _assetCache.TextureCache[textureId.Id].Texture;
					mrMapper.MetallicRoughnessTexCoord = pbr.MetallicRoughnessTexture.TexCoord;

					var ext = GetTextureTransform(pbr.MetallicRoughnessTexture);
					if (ext != null)
					{
						mrMapper.MetallicRoughnessXOffset = ext.Offset.ToUnityVector2Raw();
						mrMapper.MetallicRoughnessXRotation = ext.Rotation;
						mrMapper.MetallicRoughnessXScale = ext.Scale.ToUnityVector2Raw();
						mrMapper.MetallicRoughnessXTexCoord = ext.TexCoord;
					}
				}

				mrMapper.RoughnessFactor = pbr.RoughnessFactor;
			}

			var sgMapper = mapper as ISpecGlossUniformMap;
			if (sgMapper != null)
			{
				var specGloss = def.Extensions[specGlossExtName] as KHR_materials_pbrSpecularGlossinessExtension;

				sgMapper.DiffuseFactor = specGloss.DiffuseFactor.ToUnityColorRaw();

				if (specGloss.DiffuseTexture != null)
				{
					TextureId textureId = specGloss.DiffuseTexture.Index;
					await ConstructTexture(textureId.Value, textureId.Id, !KeepCPUCopyOfTexture, false);
					sgMapper.DiffuseTexture = _assetCache.TextureCache[textureId.Id].Texture;
					sgMapper.DiffuseTexCoord = specGloss.DiffuseTexture.TexCoord;

					var ext = GetTextureTransform(specGloss.DiffuseTexture);
					if (ext != null)
					{
						sgMapper.DiffuseXOffset = ext.Offset.ToUnityVector2Raw();
						sgMapper.DiffuseXRotation = ext.Rotation;
						sgMapper.DiffuseXScale = ext.Scale.ToUnityVector2Raw();
						sgMapper.DiffuseXTexCoord = ext.TexCoord;
					}
				}

				sgMapper.SpecularFactor = specGloss.SpecularFactor.ToUnityVector3Raw();
				sgMapper.GlossinessFactor = specGloss.GlossinessFactor;

				if (specGloss.SpecularGlossinessTexture != null)
				{
					TextureId textureId = specGloss.SpecularGlossinessTexture.Index;
					await ConstructTexture(textureId.Value, textureId.Id, !KeepCPUCopyOfTexture, false);
					sgMapper.SpecularGlossinessTexture = _assetCache.TextureCache[textureId.Id].Texture;

					var ext = GetTextureTransform(specGloss.SpecularGlossinessTexture);
					if (ext != null)
					{
						sgMapper.SpecularGlossinessXOffset = ext.Offset.ToUnityVector2Raw();
						sgMapper.SpecularGlossinessXRotation = ext.Rotation;
						sgMapper.SpecularGlossinessXScale = ext.Scale.ToUnityVector2Raw();
						sgMapper.SpecularGlossinessXTexCoord = ext.TexCoord;
					}
				}
			}

			if (def.NormalTexture != null)
			{
				TextureId textureId = def.NormalTexture.Index;
				await ConstructTexture(textureId.Value, textureId.Id, !KeepCPUCopyOfTexture, true);
				mapper.NormalTexture = _assetCache.TextureCache[textureId.Id].Texture;
				mapper.NormalTexCoord = def.NormalTexture.TexCoord;
				mapper.NormalTexScale = def.NormalTexture.Scale;

				var ext = GetTextureTransform(def.NormalTexture);
				if (ext != null)
				{
					mapper.NormalXOffset = ext.Offset.ToUnityVector2Raw();
					mapper.NormalXRotation = ext.Rotation;
					mapper.NormalXScale = ext.Scale.ToUnityVector2Raw();
					mapper.NormalXTexCoord = ext.TexCoord;
				}
			}

			if (def.OcclusionTexture != null)
			{
				mapper.OcclusionTexStrength = def.OcclusionTexture.Strength;
				TextureId textureId = def.OcclusionTexture.Index;
				await ConstructTexture(textureId.Value, textureId.Id, !KeepCPUCopyOfTexture, true);
				mapper.OcclusionTexture = _assetCache.TextureCache[textureId.Id].Texture;

				var ext = GetTextureTransform(def.OcclusionTexture);
				if (ext != null)
				{
					mapper.OcclusionXOffset = ext.Offset.ToUnityVector2Raw();
					mapper.OcclusionXRotation = ext.Rotation;
					mapper.OcclusionXScale = ext.Scale.ToUnityVector2Raw();
					mapper.OcclusionXTexCoord = ext.TexCoord;
				}
			}

			if (def.EmissiveTexture != null)
			{
				TextureId textureId = def.EmissiveTexture.Index;
				await ConstructTexture(textureId.Value, textureId.Id, !KeepCPUCopyOfTexture, false);
				mapper.EmissiveTexture = _assetCache.TextureCache[textureId.Id].Texture;
				mapper.EmissiveTexCoord = def.EmissiveTexture.TexCoord;

				var ext = GetTextureTransform(def.EmissiveTexture);
				if (ext != null)
				{
					mapper.EmissiveXOffset = ext.Offset.ToUnityVector2Raw();
					mapper.EmissiveXRotation = ext.Rotation;
					mapper.EmissiveXScale = ext.Scale.ToUnityVector2Raw();
					mapper.EmissiveXTexCoord = ext.TexCoord;
				}
			}

			mapper.EmissiveFactor = def.EmissiveFactor.ToUnityColorRaw();

			var vertColorMapper = mapper.Clone();
			vertColorMapper.VertexColorsEnabled = true;

			MaterialCacheData materialWrapper = new MaterialCacheData
			{
				UnityMaterial = mapper.Material,
				UnityMaterialWithVertexColor = vertColorMapper.Material,
				GLTFMaterial = def
			};

			if (materialIndex >= 0)
			{
				_assetCache.MaterialCache[materialIndex] = materialWrapper;
			}
			else
			{
				_defaultLoadedMaterial = materialWrapper;
			}
		}


		protected virtual int GetTextureSourceId(GLTFTexture texture)
		{
			return texture.Source.Id;
		}

		/// <summary>
		/// Creates a texture from a glTF texture
		/// </summary>
		/// <param name="texture">The texture to load</param>
		/// <param name="textureIndex">The index in the texture cache</param>
		/// <param name="markGpuOnly">Whether the texture is GPU only, instead of keeping a CPU copy</param>
		/// <param name="isLinear">Whether the texture is linear rather than sRGB</param>
		/// <returns>The loading task</returns>
		public virtual async Task LoadTextureAsync(GLTFTexture texture, int textureIndex, bool markGpuOnly, bool isLinear)
		{
			try
			{
				lock (this)
				{
					if (_isRunning)
					{
						throw new GLTFLoadException("Cannot CreateTexture while GLTFSceneImporter is already running");
					}

					_isRunning = true;
				}

				if (_gltfRoot == null)
				{
					await LoadJson(_gltfFileName);
				}

				if (_assetCache == null)
				{
					_assetCache = new AssetCache(_gltfRoot);
				}

				await ConstructImageBuffer(texture, textureIndex);
				await ConstructTexture(texture, textureIndex, markGpuOnly, isLinear);
			}
			finally
			{
				lock (this)
				{
					_isRunning = false;
				}
			}
		}

		public virtual Task LoadTextureAsync(GLTFTexture texture, int textureIndex, bool isLinear)
		{
			return LoadTextureAsync(texture, textureIndex, !KeepCPUCopyOfTexture, isLinear);
		}

		/// <summary>
		/// Gets texture that has been loaded from CreateTexture
		/// </summary>
		/// <param name="textureIndex">The texture to get</param>
		/// <returns>Created texture</returns>
		public virtual Texture GetTexture(int textureIndex)
		{
			if (_assetCache == null)
			{
				throw new GLTFLoadException("Asset cache needs initialized before calling GetTexture");
			}

			if (_assetCache.TextureCache[textureIndex] == null)
			{
				return null;
			}

			return _assetCache.TextureCache[textureIndex].Texture;
		}

		protected virtual async Task ConstructTexture(GLTFTexture texture, int textureIndex,
			bool markGpuOnly, bool isLinear)
		{
			if (_assetCache.TextureCache[textureIndex].Texture == null)
			{
				int sourceId = GetTextureSourceId(texture);
				GLTFImage image = _gltfRoot.Images[sourceId];
				await ConstructImage(image, sourceId, markGpuOnly, isLinear);

				var source = _assetCache.ImageCache[sourceId];
				FilterMode desiredFilterMode;
				TextureWrapMode desiredWrapMode;

				if (texture.Sampler != null)
				{
					var sampler = texture.Sampler.Value;
					switch (sampler.MinFilter)
					{
						case MinFilterMode.Nearest:
						case MinFilterMode.NearestMipmapNearest:
						case MinFilterMode.LinearMipmapNearest:
							desiredFilterMode = FilterMode.Point;
							break;
						case MinFilterMode.Linear:
						case MinFilterMode.NearestMipmapLinear:
							desiredFilterMode = FilterMode.Bilinear;
							break;
						case MinFilterMode.LinearMipmapLinear:
							desiredFilterMode = FilterMode.Trilinear;
							break;
						default:
							Debug.LogWarning("Unsupported Sampler.MinFilter: " + sampler.MinFilter);
							desiredFilterMode = FilterMode.Trilinear;
							break;
					}

					switch (sampler.WrapS)
					{
						case GLTF.Schema.WrapMode.ClampToEdge:
							desiredWrapMode = TextureWrapMode.Clamp;
							break;
						case GLTF.Schema.WrapMode.Repeat:
							desiredWrapMode = TextureWrapMode.Repeat;
							break;
						case GLTF.Schema.WrapMode.MirroredRepeat:
							desiredWrapMode = TextureWrapMode.Mirror;
							break;
						default:
							Debug.LogWarning("Unsupported Sampler.WrapS: " + sampler.WrapS);
							desiredWrapMode = TextureWrapMode.Repeat;
							break;
					}
				}
				else
				{
					desiredFilterMode = FilterMode.Trilinear;
					desiredWrapMode = TextureWrapMode.Repeat;
				}

				var matchSamplerState = source.filterMode == desiredFilterMode && source.wrapMode == desiredWrapMode;
				if (matchSamplerState || markGpuOnly)
				{
					Debug.Assert(_assetCache.TextureCache[textureIndex].Texture == null, "Texture should not be reset to prevent memory leaks");
					_assetCache.TextureCache[textureIndex].Texture = source;

					if (!matchSamplerState)
					{
						Debug.LogWarning($"Ignoring sampler; filter mode: source {source.filterMode}, desired {desiredFilterMode}; wrap mode: source {source.wrapMode}, desired {desiredWrapMode}");
					}
				}
				else
				{
					var unityTexture = Object.Instantiate(source);
					unityTexture.filterMode = desiredFilterMode;
					unityTexture.wrapMode = desiredWrapMode;

					Debug.Assert(_assetCache.TextureCache[textureIndex].Texture == null, "Texture should not be reset to prevent memory leaks");
					_assetCache.TextureCache[textureIndex].Texture = unityTexture;
				}
			}
		}

		protected virtual void ConstructImageFromGLB(GLTFImage image, int imageCacheIndex)
		{
			var texture = new Texture2D(0, 0);
			texture.name = nameof(GLTFSceneImporter) + (image.Name != null ? ("." + image.Name) : "");
			var bufferView = image.BufferView.Value;
			var data = new byte[bufferView.ByteLength];

			var bufferContents = _assetCache.BufferCache[bufferView.Buffer.Id];
			bufferContents.Stream.Position = bufferView.ByteOffset + bufferContents.ChunkOffset;
			bufferContents.Stream.Read(data, 0, data.Length);
			texture.LoadImage(data);

			Debug.Assert(_assetCache.ImageCache[imageCacheIndex] == null, "ImageCache should not be loaded multiple times");
			progressStatus.TextureLoaded++;
			progress?.Report(progressStatus);
			_assetCache.ImageCache[imageCacheIndex] = texture;

		}

		protected virtual BufferCacheData ConstructBufferFromGLB(int bufferIndex)
		{
			GLTFParser.SeekToBinaryChunk(_gltfStream.Stream, bufferIndex, _gltfStream.StartPosition);  // sets stream to correct start position
			return new BufferCacheData
			{
				Stream = _gltfStream.Stream,
				ChunkOffset = (uint)_gltfStream.Stream.Position
			};
		}

		protected virtual ExtTextureTransformExtension GetTextureTransform(TextureInfo def)
		{
			IExtension extension;
			if (_gltfRoot.ExtensionsUsed != null &&
				_gltfRoot.ExtensionsUsed.Contains(ExtTextureTransformExtensionFactory.EXTENSION_NAME) &&
				def.Extensions != null &&
				def.Extensions.TryGetValue(ExtTextureTransformExtensionFactory.EXTENSION_NAME, out extension))
			{
				return (ExtTextureTransformExtension)extension;
			}
			else return null;
		}


		/// <summary>
		///	 Get the absolute path to a gltf uri reference.
		/// </summary>
		/// <param name="gltfPath">The path to the gltf file</param>
		/// <returns>A path without the filename or extension</returns>
		protected static string AbsoluteUriPath(string gltfPath)
		{
			var uri = new Uri(gltfPath);
			var partialPath = uri.AbsoluteUri.Remove(uri.AbsoluteUri.Length - uri.Query.Length - uri.Segments[uri.Segments.Length - 1].Length);
			return partialPath;
		}

		/// <summary>
		/// Get the absolute path a gltf file directory
		/// </summary>
		/// <param name="gltfPath">The path to the gltf file</param>
		/// <returns>A path without the filename or extension</returns>
		protected static string AbsoluteFilePath(string gltfPath)
		{
			var fileName = Path.GetFileName(gltfPath);
			var lastIndex = gltfPath.IndexOf(fileName);
			var partialPath = gltfPath.Substring(0, lastIndex);
			return partialPath;
		}

		/// <summary>
		/// Cleans up any undisposed streams after loading a scene or a node.
		/// </summary>
		private void Cleanup()
		{
			_assetCache.Dispose();
			_assetCache = null;
		}
	}
}<|MERGE_RESOLUTION|>--- conflicted
+++ resolved
@@ -1449,9 +1449,6 @@
 			}
 		}
 
-<<<<<<< HEAD
-		protected virtual async Task ConstructMesh(GLTFMesh mesh, Transform parent, int meshId, Skin skin, CancellationToken cancellationToken)
-=======
 		protected virtual void SetupBlendShapes(GLTFMesh mesh, MeshPrimitive primitive, int meshId, int primitiveIndex, Mesh unityMesh)
 		{
 			Vector3[] zeroes = new Vector3[unityMesh.vertexCount];
@@ -1495,8 +1492,7 @@
 			}
 		}
 
-		protected virtual async Task ConstructMesh(GLTFMesh mesh, Transform parent, int meshId, Skin skin)
->>>>>>> 10f54254
+		protected virtual async Task ConstructMesh(GLTFMesh mesh, Transform parent, int meshId, Skin skin, CancellationToken cancellationToken)
 		{
 			cancellationToken.ThrowIfCancellationRequested();
 
