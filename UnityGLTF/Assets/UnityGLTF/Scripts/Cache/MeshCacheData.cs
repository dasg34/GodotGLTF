﻿using GLTF;
using System;
using System.Collections.Generic;
using UnityEngine;

namespace UnityGLTF.Cache
{
	public class MeshCacheData : IDisposable
	{
		public Mesh LoadedMesh { get; set; }
		public Dictionary<string, AttributeAccessor> MeshAttributes { get; set; }
<<<<<<< HEAD
		public GameObject PrimitiveGO { get; set; }
=======
        public GameObject PrimitiveGO { get; set; }
        
		public List<Dictionary<string, AttributeAccessor>> Targets;
>>>>>>> 10f54254

		public MeshCacheData()
		{
			MeshAttributes = new Dictionary<string, AttributeAccessor>();
		}

		/// <summary>
		/// Unloads the meshes in this cache.
		/// </summary>
		public void Dispose()
		{
			if (LoadedMesh != null)
			{
				UnityEngine.Object.Destroy(LoadedMesh);
				LoadedMesh = null;
			}
		}
	}
}<|MERGE_RESOLUTION|>--- conflicted
+++ resolved
@@ -9,13 +9,9 @@
 	{
 		public Mesh LoadedMesh { get; set; }
 		public Dictionary<string, AttributeAccessor> MeshAttributes { get; set; }
-<<<<<<< HEAD
 		public GameObject PrimitiveGO { get; set; }
-=======
-        public GameObject PrimitiveGO { get; set; }
         
 		public List<Dictionary<string, AttributeAccessor>> Targets;
->>>>>>> 10f54254
 
 		public MeshCacheData()
 		{
