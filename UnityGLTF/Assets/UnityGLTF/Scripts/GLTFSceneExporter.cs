using System;
using System.Collections.Generic;
using System.IO;
using GLTF.Schema;
using UnityEngine;
using UnityGLTF.Extensions;

namespace UnityGLTF
{
	public class GLTFSceneExporter
	{
		public delegate string RetrieveTexturePathDelegate(UnityEngine.Texture texture);

		private enum IMAGETYPE
		{
			RGB,
			RGBA,
			R,
			G,
			B,
			A,
			G_INVERT
		}

		private enum TextureMapType
		{
			Main,
			Bump,
			SpecGloss,
			Emission,
			MetallicGloss,
			Light,
			Occlusion}

		;

		private struct ImageInfo
		{
			public Texture2D texture;
			public TextureMapType textureMapType;
		};

		private Transform[] _rootTransforms;
		private GLTFRoot _root;
		private BufferId _bufferId;
		private GLTF.Schema.Buffer _buffer;
		private BinaryWriter _bufferWriter;
		private List<ImageInfo> _imageInfos;
		private List<UnityEngine.Texture> _textures;
		private List<UnityEngine.Material> _materials;

		private RetrieveTexturePathDelegate _retrieveTexturePathDelegate;

		private UnityEngine.Material _metalGlossChannelSwapMaterial;
		private UnityEngine.Material _normalChannelMaterial;

		protected struct PrimKey
		{
			public UnityEngine.Mesh Mesh;
			public UnityEngine.Material Material;
		}
		private readonly Dictionary<PrimKey, MeshId> _primOwner = new Dictionary<PrimKey, MeshId>();
		private readonly Dictionary<UnityEngine.Mesh, MeshPrimitive[]> _meshToPrims = new Dictionary<UnityEngine.Mesh, MeshPrimitive[]>();

		public bool ExportNames = true;

		/// <summary>
		/// Create a GLTFExporter that exports out a transform
		/// </summary>
		/// <param name="rootTransforms">Root transform of object to export</param>
		public GLTFSceneExporter(Transform[] rootTransforms, RetrieveTexturePathDelegate retrieveTexturePathDelegate)
		{
			_retrieveTexturePathDelegate = retrieveTexturePathDelegate;

			var metalGlossChannelSwapShader = Resources.Load ("MetalGlossChannelSwap", typeof(UnityEngine.Shader)) as UnityEngine.Shader;
			_metalGlossChannelSwapMaterial = new UnityEngine.Material (metalGlossChannelSwapShader);

			var normalChannelShader = Resources.Load ("NormalChannel", typeof(UnityEngine.Shader)) as UnityEngine.Shader;
			_normalChannelMaterial = new UnityEngine.Material (normalChannelShader);

			_rootTransforms = rootTransforms;
			_root = new GLTFRoot
			{
				Accessors = new List<Accessor>(),
				Asset = new Asset
				{
					Version = "2.0"
				},
				Buffers = new List<GLTF.Schema.Buffer>(),
				BufferViews = new List<BufferView>(),
				Images = new List<Image>(),
				Materials = new List<GLTF.Schema.Material>(),
				Meshes = new List<GLTF.Schema.Mesh>(),
				Nodes = new List<Node>(),
				Samplers = new List<Sampler>(),
				Scenes = new List<Scene>(),
				Textures = new List<GLTF.Schema.Texture>(),
			};

			_imageInfos = new List<ImageInfo> ();
			_materials = new List<UnityEngine.Material> ();
			_textures = new List<UnityEngine.Texture> ();

<<<<<<< HEAD
			_buffer = new GLTF.Schema.Buffer();
			_bufferId = new BufferId
			{
=======
			_buffer = new GLTF.Schema.Buffer ();
			_bufferId = new BufferId {
>>>>>>> 9d5a2df6
				Id = _root.Buffers.Count,
				Root = _root
			};
			_root.Buffers.Add (_buffer);
		}

		/// <summary>
		/// Gets the root object of the exported GLTF
		/// </summary>
		/// <returns>Root parsed GLTF Json</returns>
		public GLTFRoot GetRoot()
		{
			return _root;
		}

		/// <summary>
		/// Specifies the path and filename for the GLTF Json and binary
		/// </summary>
		/// <param name="path">File path for saving the GLTF and binary files</param>
		/// <param name="fileName">The name of the GLTF file</param>
		public void SaveGLTFandBin(string path, string fileName)
		{
			var binFile = File.Create(Path.Combine(path, fileName + ".bin"));
			_bufferWriter = new BinaryWriter(binFile);

			_root.Scene = ExportScene(fileName, _rootTransforms);

			_buffer.Uri = fileName + ".bin";
			_buffer.ByteLength = (int)_bufferWriter.BaseStream.Length;

			var gltfFile = File.CreateText(Path.Combine(path, fileName + ".gltf"));
			_root.Serialize(gltfFile);

#if WINDOWS_UWP
			gltfFile.Dispose();
			binFile.Dispose();
#else
			gltfFile.Close ();
			binFile.Close ();
#endif
			ExportImages (path);
			
		}

		private void ExportImages (string outputPath)
		{
			for (int t = 0; t < _imageInfos.Count; ++t) {
				var image = _imageInfos [t].texture;
				int height = image.height;
				int width = image.width;

				switch (_imageInfos [t].textureMapType) {
				case TextureMapType.MetallicGloss:
					ExportMetallicGlossTexture (image, outputPath);
					break;
				case TextureMapType.Bump:
					ExportNormalTexture (image, outputPath);
					break;
				default:
					ExportTexture (image, outputPath);
					break;
				}
			}
		}

		/// <summary>
		/// This converts Unity's metallic-gloss texture representation into GLTF's metallic-roughness specifications. 
		/// Unity's metallic-gloss A channel (glossiness) is inverted and goes into GLTF's metallic-roughness G channel (roughness).
		/// Unity's metallic-gloss R channel (metallic) goes into GLTF's metallic-roughess B channel.
		/// </summary>
		/// <param name="texture">Unity's metallic-gloss texture to be exported</param>
		/// <param name="outputPath">The location to export the texture</param>
		private void ExportMetallicGlossTexture (Texture2D texture, string outputPath)
		{
			var destRenderTexture = RenderTexture.GetTemporary(texture.width, texture.height, 0, RenderTextureFormat.ARGB32, RenderTextureReadWrite.Linear);

			Graphics.Blit (texture, destRenderTexture, _metalGlossChannelSwapMaterial);

			var exportTexture = new Texture2D (texture.width, texture.height);	
			exportTexture.ReadPixels (new Rect (0, 0, destRenderTexture.width, destRenderTexture.height), 0, 0);	
			exportTexture.Apply ();

			var finalFilenamePath = ConstructImageFilenamePath (texture, outputPath);
			File.WriteAllBytes (finalFilenamePath, exportTexture.EncodeToPNG ());

			destRenderTexture.Release();
		}

		/// <summary>
		/// This export's the normal texture. If a texture is marked as a normal map, the values are stored in the A and G channel.
		/// To output the correct normal texture, the A channel is put into the R channel.
		/// </summary>
		/// <param name="texture">Unity's normal texture to be exported</param>
		/// <param name="outputPath">The location to export the texture</param>
		private void ExportNormalTexture (Texture2D texture, string outputPath)
		{
			var destRenderTexture = RenderTexture.GetTemporary(texture.width, texture.height, 0, RenderTextureFormat.ARGB32, RenderTextureReadWrite.Linear);

			Graphics.Blit (texture, destRenderTexture, _normalChannelMaterial);

			var exportTexture = new Texture2D (texture.width, texture.height);	
			exportTexture.ReadPixels (new Rect (0, 0, destRenderTexture.width, destRenderTexture.height), 0, 0);	
			exportTexture.Apply ();

			var finalFilenamePath = ConstructImageFilenamePath (texture, outputPath);
			File.WriteAllBytes (finalFilenamePath, exportTexture.EncodeToPNG ());

			destRenderTexture.Release();
		}

		private void ExportTexture (Texture2D texture, string outputPath)
		{
			var destRenderTexture = new RenderTexture (texture.width, texture.height, 0, RenderTextureFormat.ARGB32, RenderTextureReadWrite.sRGB);

			Graphics.Blit (texture, destRenderTexture);

			var exportTexture = new Texture2D (texture.width, texture.height);	
			exportTexture.ReadPixels (new Rect (0, 0, destRenderTexture.width, destRenderTexture.height), 0, 0);	
			exportTexture.Apply ();

			var finalFilenamePath = ConstructImageFilenamePath (texture, outputPath);
			File.WriteAllBytes (finalFilenamePath, exportTexture.EncodeToPNG ());
		}

		private string ConstructImageFilenamePath (Texture2D texture, string outputPath)
		{
			var imagePath = _retrieveTexturePathDelegate(texture);
			var fullFilenamePath = Path.Combine (outputPath, imagePath);
			var file = new System.IO.FileInfo (fullFilenamePath);
			file.Directory.Create ();
			return  Path.ChangeExtension (fullFilenamePath, ".png");
		}

		private SceneId ExportScene (string name, Transform[] rootObjTransforms)
		{
			var scene = new Scene ();

			if (ExportNames) 
			{
				scene.Name = name;
			}

			scene.Nodes = new List<NodeId> (rootObjTransforms.Length);
			foreach (var transform in rootObjTransforms) 
			{
				scene.Nodes.Add (ExportNode (transform));
			}

			_root.Scenes.Add (scene);

			return new SceneId
			{
				Id = _root.Scenes.Count - 1,
				Root = _root
			};
		}

		private NodeId ExportNode(Transform nodeTransform)
		{
			var node = new Node();

			if (ExportNames)
			{
				node.Name = nodeTransform.name;
			}

			node.SetUnityTransform(nodeTransform);

			var id = new NodeId
			{
				Id = _root.Nodes.Count,
				Root = _root
			};
			_root.Nodes.Add(node);

			// children that are primitives get put in a mesh
			GameObject[] primitives, nonPrimitives;
			FilterPrimitives(nodeTransform, out primitives, out nonPrimitives);
			if (primitives.Length > 0)
			{
				node.Mesh = ExportMesh(nodeTransform.name, primitives);

				// associate unity meshes with gltf mesh id
				foreach (var prim in primitives)
				{
					var filter = prim.GetComponent<MeshFilter>();
					var renderer = prim.GetComponent<MeshRenderer>();
					_primOwner[new PrimKey { Mesh = filter.sharedMesh, Material = renderer.sharedMaterial }] = node.Mesh;
				}
			}

			// children that are not primitives get added as child nodes
			if (nonPrimitives.Length > 0)
			{
				node.Children = new List<NodeId>(nonPrimitives.Length);
				foreach (var child in nonPrimitives)
				{
					node.Children.Add(ExportNode(child.transform));
				}
			}

			return id;
		}

		private void FilterPrimitives(Transform transform, out GameObject[] primitives, out GameObject[] nonPrimitives)
		{
			var childCount = transform.childCount;
			var prims = new List<GameObject>(childCount + 1);
			var nonPrims = new List<GameObject>(childCount);

			// add another primitive if the root object also has a mesh
			if (transform.gameObject.GetComponent<MeshFilter>() != null
				&& transform.gameObject.GetComponent<MeshRenderer>() != null)
			{
				prims.Add(transform.gameObject);
			}

			for (var i = 0; i < childCount; i++)
			{
				var go = transform.GetChild(i).gameObject;
				if (IsPrimitive(go))
					prims.Add(go);
				else
					nonPrims.Add(go);
			}

			primitives = prims.ToArray();
			nonPrimitives = nonPrims.ToArray();
		}

		private static bool IsPrimitive(GameObject gameObject)
		{
			/*
			 * Primitives have the following properties:
			 * - have no children
			 * - have no non-default local transform properties
			 * - have MeshFilter and MeshRenderer components
			 */
			return gameObject.transform.childCount == 0
				&& gameObject.transform.localPosition == Vector3.zero
				&& gameObject.transform.localRotation == Quaternion.identity
				&& gameObject.transform.localScale == Vector3.one
				&& gameObject.GetComponent<MeshFilter>() != null
				&& gameObject.GetComponent<MeshRenderer>() != null;
		}

		private MeshId ExportMesh(string name, GameObject[] primitives)
		{
			// check if this set of primitives is already a mesh
			MeshId existingMeshId = null;
			var key = new PrimKey();
			foreach (var prim in primitives)
			{
				var filter = prim.GetComponent<MeshFilter>();
				var renderer = prim.GetComponent<MeshRenderer>();
				key.Mesh = filter.sharedMesh;
				key.Material = renderer.sharedMaterial;

				MeshId tempMeshId;
				if (_primOwner.TryGetValue(key, out tempMeshId) && (existingMeshId == null || tempMeshId == existingMeshId))
				{
					existingMeshId = tempMeshId;
				}
				else
				{
					existingMeshId = null;
					break;
				}
			}

			// if so, return that mesh id
			if (existingMeshId != null)
			{
				return existingMeshId;
			}

			// if not, create new mesh and return its id
			var mesh = new GLTF.Schema.Mesh();

			if (ExportNames)
			{
				mesh.Name = name;
			}

			mesh.Primitives = new List<MeshPrimitive>(primitives.Length);
			foreach (var prim in primitives)
			{
				mesh.Primitives.AddRange(ExportPrimitive(prim));
			}

			var id = new MeshId
			{
				Id = _root.Meshes.Count,
				Root = _root
			};
			_root.Meshes.Add(mesh);

			return id;
		}

		// a mesh *might* decode to multiple prims if there are submeshes
		private MeshPrimitive[] ExportPrimitive(GameObject gameObject)
		{
			var filter = gameObject.GetComponent<MeshFilter>();
			var meshObj = filter.sharedMesh;

			var renderer = gameObject.GetComponent<MeshRenderer>();
			var materialsObj = renderer.sharedMaterials;

			var prims = new MeshPrimitive[meshObj.subMeshCount];

			// don't export any more accessors if this mesh is already exported
			MeshPrimitive[] primVariations;
			if (_meshToPrims.TryGetValue(meshObj, out primVariations)
				&& meshObj.subMeshCount == primVariations.Length)
			{
				for (var i = 0; i < primVariations.Length; i++)
				{
					prims[i] = new MeshPrimitive(primVariations[i], _root)
					{
						Material = ExportMaterial(materialsObj[i])
					};
				}

				return prims;
			}

			AccessorId aPosition = null, aNormal = null, aTangent = null,
				aTexcoord0 = null, aTexcoord1 = null, aColor0 = null;

			aPosition = ExportAccessor(SchemaExtensions.ConvertVector3CoordinateSpaceAndCopy(meshObj.vertices, SchemaExtensions.CoordinateSpaceConversionScale));

			if (meshObj.normals.Length != 0)
				aNormal = ExportAccessor(SchemaExtensions.ConvertVector3CoordinateSpaceAndCopy(meshObj.normals, SchemaExtensions.CoordinateSpaceConversionScale));

			if (meshObj.tangents.Length != 0)
				aTangent = ExportAccessor(SchemaExtensions.ConvertVector4CoordinateSpaceAndCopy(meshObj.tangents, SchemaExtensions.TangentSpaceConversionScale));

			if (meshObj.uv.Length != 0)
				aTexcoord0 = ExportAccessor(SchemaExtensions.FlipTexCoordArrayVAndCopy(meshObj.uv));

			if (meshObj.uv2.Length != 0)
				aTexcoord1 = ExportAccessor(SchemaExtensions.FlipTexCoordArrayVAndCopy(meshObj.uv2));

			if (meshObj.colors.Length != 0)
				aColor0 = ExportAccessor(meshObj.colors);

			MaterialId lastMaterialId = null;

			for (var submesh = 0; submesh < meshObj.subMeshCount; submesh++)
			{
				var primitive = new MeshPrimitive();

				var triangles = meshObj.GetTriangles(submesh);
				primitive.Indices = ExportAccessor(SchemaExtensions.FlipFacesAndCopy(triangles), true);

				primitive.Attributes = new Dictionary<string, AccessorId>();
				primitive.Attributes.Add(SemanticProperties.POSITION, aPosition);

				if (aNormal != null)
					primitive.Attributes.Add(SemanticProperties.NORMAL, aNormal);
				if (aTangent != null)
					primitive.Attributes.Add(SemanticProperties.TANGENT, aTangent);
				if (aTexcoord0 != null)
					primitive.Attributes.Add(SemanticProperties.TexCoord(0), aTexcoord0);
				if (aTexcoord1 != null)
					primitive.Attributes.Add(SemanticProperties.TexCoord(1), aTexcoord1);
				if (aColor0 != null)
					primitive.Attributes.Add(SemanticProperties.Color(0), aColor0);

				if (submesh < materialsObj.Length)
				{
					primitive.Material = ExportMaterial(materialsObj[submesh]);
					lastMaterialId = primitive.Material;
				}
				else
				{
					primitive.Material = lastMaterialId;
				}

				prims[submesh] = primitive;
			}

			_meshToPrims[meshObj] = prims;

			return prims;
		}

		private MaterialId ExportMaterial(UnityEngine.Material materialObj)
		{
			MaterialId id = GetMaterialId(_root, materialObj);
			if (id != null)
			{
				return id;
			}

			var material = new GLTF.Schema.Material();

			if (ExportNames)
			{
				material.Name = materialObj.name;
			}

			if (materialObj.HasProperty("_Cutoff"))
			{
				material.AlphaCutoff = materialObj.GetFloat("_Cutoff");
			}

			switch (materialObj.GetTag("RenderType", false, ""))
			{
				case "TransparentCutout":
					material.AlphaMode = AlphaMode.MASK;
					break;
				case "Transparent":
					material.AlphaMode = AlphaMode.BLEND;
					break;
				default:
					material.AlphaMode = AlphaMode.OPAQUE;
					break;
			}

			material.DoubleSided = materialObj.HasProperty("_Cull") &&
				materialObj.GetInt("_Cull") == (float)UnityEngine.Rendering.CullMode.Off;

			if (materialObj.HasProperty("_EmissionColor"))
			{
				material.EmissiveFactor = materialObj.GetColor("_EmissionColor").ToNumericsColorRaw();
			}

			if (materialObj.HasProperty("_EmissionMap"))
			{
				var emissionTex = materialObj.GetTexture("_EmissionMap");

				if (emissionTex != null)
				{
					material.EmissiveTexture = ExportTextureInfo(emissionTex, TextureMapType.Emission);

					ExportTextureTransform(material.EmissiveTexture, materialObj, "_EmissionMap");

				}
			}

			if (materialObj.HasProperty("_BumpMap"))
			{
				var normalTex = materialObj.GetTexture("_BumpMap");

				if (normalTex != null)
				{
					material.NormalTexture = ExportNormalTextureInfo(normalTex, TextureMapType.Bump, materialObj);
					ExportTextureTransform(material.NormalTexture, materialObj, "_BumpMap");
				}
			}

			if (materialObj.HasProperty("_OcclusionMap"))
			{
				var occTex = materialObj.GetTexture("_OcclusionMap");
				if (occTex != null)
				{
					material.OcclusionTexture = ExportOcclusionTextureInfo(occTex, TextureMapType.Occlusion, materialObj);
					ExportTextureTransform(material.OcclusionTexture, materialObj, "_OcclusionMap");
				}
			}

			if (IsPBRMetallicRoughness (materialObj)) 
			{
				material.PbrMetallicRoughness = ExportPBRMetallicRoughness (materialObj);
			} 
			else if (IsCommonConstant (materialObj)) 
			{
				material.CommonConstant = ExportCommonConstant (materialObj);
			}

			_materials.Add(materialObj);

			id = new MaterialId
			{
				Id = _root.Materials.Count,
				Root = _root
			};
			_root.Materials.Add(material);

			return id;
		}

		private bool IsPBRMetallicRoughness (UnityEngine.Material material)
		{
			return material.HasProperty ("_Metallic") && material.HasProperty ("_MetallicGlossMap");
		}

		private bool IsCommonConstant (UnityEngine.Material material)
		{
			return material.HasProperty ("_AmbientFactor") &&
			material.HasProperty ("_LightMap") &&
			material.HasProperty ("_LightFactor");
		}

		private void ExportTextureTransform(TextureInfo def, UnityEngine.Material mat, string texName)
		{
			Vector2 offset = mat.GetTextureOffset(texName);
			Vector2 scale = mat.GetTextureScale(texName);

			if (offset == Vector2.zero && scale == Vector2.one) return;

			if (_root.ExtensionsUsed == null)
			{
				_root.ExtensionsUsed = new List<string>(
					new string[] { ExtTextureTransformExtensionFactory.EXTENSION_NAME }
				);
			}
			else if (!_root.ExtensionsUsed.Contains(ExtTextureTransformExtensionFactory.EXTENSION_NAME))
			{
				_root.ExtensionsUsed.Add(ExtTextureTransformExtensionFactory.EXTENSION_NAME);
			}

			if (def.Extensions == null)
				def.Extensions = new Dictionary<string, IExtension>();

			def.Extensions[ExtTextureTransformExtensionFactory.EXTENSION_NAME] = new ExtTextureTransformExtension(
				new GLTF.Math.Vector2(offset.x, -offset.y),
				new GLTF.Math.Vector2(scale.x, scale.y),
				0 // TODO: support UV channels
			);
		}

		private NormalTextureInfo ExportNormalTextureInfo (
			UnityEngine.Texture texture, 
			TextureMapType textureMapType, 
			UnityEngine.Material material)
		{
			var info = new NormalTextureInfo ();

			info.Index = ExportTexture (texture, textureMapType);

			if (material.HasProperty ("_BumpScale")) {
				info.Scale = material.GetFloat ("_BumpScale");
			}

			return info;
		}

		private OcclusionTextureInfo ExportOcclusionTextureInfo (
			UnityEngine.Texture texture, 
			TextureMapType textureMapType,
			UnityEngine.Material material)
		{
			var info = new OcclusionTextureInfo ();

			info.Index = ExportTexture (texture, textureMapType);

			if (material.HasProperty ("_OcclusionStrength")) {
				info.Strength = material.GetFloat ("_OcclusionStrength");
			}

			return info;
		}

		private PbrMetallicRoughness ExportPBRMetallicRoughness(UnityEngine.Material material)
		{
			var pbr = new PbrMetallicRoughness();

			if (material.HasProperty("_Color"))
			{
				pbr.BaseColorFactor = material.GetColor("_Color").ToNumericsColorRaw();
			}

			if (material.HasProperty("_MainTex"))
			{
				var mainTex = material.GetTexture("_MainTex");

				if (mainTex != null)
				{
					pbr.BaseColorTexture = ExportTextureInfo(mainTex, TextureMapType.Main);
					ExportTextureTransform(pbr.BaseColorTexture, material, "_MainTex");
				}
			}

			if (material.HasProperty ("_Metallic")) 
			{
				var metallicGlossMap = material.GetTexture ("_MetallicGlossMap");
				pbr.MetallicFactor = (metallicGlossMap != null) ? 1.0 : material.GetFloat ("_Metallic");
			}

			if (material.HasProperty ("_Glossiness")) 
			{
				var metallicGlossMap = material.GetTexture ("_MetallicGlossMap");
				pbr.RoughnessFactor = (metallicGlossMap != null) ? 1.0 : material.GetFloat ("_Glossiness");
			}

			if (material.HasProperty("_MetallicGlossMap"))
			{
				var mrTex = material.GetTexture("_MetallicGlossMap");

				if (mrTex != null)
				{
					pbr.MetallicRoughnessTexture = ExportTextureInfo(mrTex, TextureMapType.MetallicGloss);
					ExportTextureTransform(pbr.MetallicRoughnessTexture, material, "_MetallicGlossMap");
				}
			}
			else if (material.HasProperty("_SpecGlossMap"))
			{
				var mgTex = material.GetTexture("_SpecGlossMap");

				if (mgTex != null)
				{
					pbr.MetallicRoughnessTexture = ExportTextureInfo(mgTex, TextureMapType.SpecGloss);
					ExportTextureTransform(pbr.MetallicRoughnessTexture, material, "_SpecGlossMap");
				}
			}

			return pbr;
		}

		private MaterialCommonConstant ExportCommonConstant(UnityEngine.Material materialObj)
		{
			if (_root.ExtensionsUsed == null)
			{
				_root.ExtensionsUsed = new List<string>(new string[] { "KHR_materials_common" });
			}
			else if (!_root.ExtensionsUsed.Contains("KHR_materials_common"))
			{
				_root.ExtensionsUsed.Add("KHR_materials_common");
			}

			var constant = new MaterialCommonConstant();

			if (materialObj.HasProperty("_AmbientFactor"))
			{
				constant.AmbientFactor = materialObj.GetColor("_AmbientFactor").ToNumericsColorRaw();
			}

			if (materialObj.HasProperty("_LightMap"))
			{
				var lmTex = materialObj.GetTexture("_LightMap");

				if (lmTex != null)
				{
					constant.LightmapTexture = ExportTextureInfo(lmTex, TextureMapType.Light);
					ExportTextureTransform(constant.LightmapTexture, materialObj, "_LightMap");
				}

			}

			if (materialObj.HasProperty("_LightFactor"))
			{
				constant.LightmapFactor = materialObj.GetColor("_LightFactor").ToNumericsColorRaw();
			}

			return constant;
		}

		private TextureInfo ExportTextureInfo(UnityEngine.Texture texture, TextureMapType textureMapType)
		{
			var info = new TextureInfo();

			info.Index = ExportTexture(texture, textureMapType);

			return info;
		}

		private TextureId ExportTexture(UnityEngine.Texture textureObj, TextureMapType textureMapType)
		{
			TextureId id = GetTextureId(_root, textureObj);
			if (id != null)
			{
				return id;
			}

			var texture = new GLTF.Schema.Texture();

			//If texture name not set give it a unique name using count
			if (textureObj.name == "")
			{
				textureObj.name = (_root.Textures.Count + 1).ToString();
			}

			if (ExportNames)
			{
				texture.Name = textureObj.name;
			}

			texture.Source = ExportImage(textureObj, textureMapType);
			texture.Sampler = ExportSampler(textureObj);

			_textures.Add(textureObj);

			id = new TextureId
			{
				Id = _root.Textures.Count,
				Root = _root
			};

			_root.Textures.Add(texture);

			return id;
		}

		private ImageId ExportImage(UnityEngine.Texture texture, TextureMapType texturMapType)
		{
			ImageId id = GetImageId(_root, texture);
			if (id != null)
			{
				return id;
			}

			var image = new Image();

			if (ExportNames)
			{
				image.Name = texture.name;
			}

			_imageInfos.Add (new ImageInfo {
				texture = texture as Texture2D,
				textureMapType = texturMapType
			});

			var path = _retrieveTexturePathDelegate(texture);
			var newPath = Path.ChangeExtension (path, ".png");
			image.Uri = Uri.EscapeUriString(newPath);

			id = new ImageId
			{
				Id = _root.Images.Count,
				Root = _root
			};

			_root.Images.Add(image);

			return id;
		}

		private SamplerId ExportSampler(UnityEngine.Texture texture)
		{
			var samplerId = GetSamplerId(_root, texture);
			if (samplerId != null)
				return samplerId;

			var sampler = new Sampler();

			if (texture.wrapMode == TextureWrapMode.Clamp)
			{
				sampler.WrapS = GLTF.Schema.WrapMode.ClampToEdge;
				sampler.WrapT = GLTF.Schema.WrapMode.ClampToEdge;
			}
			else
			{
				sampler.WrapS = GLTF.Schema.WrapMode.Repeat;
				sampler.WrapT = GLTF.Schema.WrapMode.Repeat;
			}

			if (texture.filterMode == FilterMode.Point)
			{
				sampler.MinFilter = MinFilterMode.NearestMipmapNearest;
				sampler.MagFilter = MagFilterMode.Nearest;
			}
			else if (texture.filterMode == FilterMode.Bilinear)
			{
				sampler.MinFilter = MinFilterMode.NearestMipmapLinear;
				sampler.MagFilter = MagFilterMode.Linear;
			}
			else
			{
				sampler.MinFilter = MinFilterMode.LinearMipmapLinear;
				sampler.MagFilter = MagFilterMode.Linear;
			}

			samplerId = new SamplerId
			{
				Id = _root.Samplers.Count,
				Root = _root
			};

			_root.Samplers.Add(sampler);

			return samplerId;
		}

		private AccessorId ExportAccessor(int[] arr, bool isIndices = false)
		{
			var count = arr.Length;

			if (count == 0)
			{
				throw new Exception("Accessors can not have a count of 0.");
			}

			var accessor = new Accessor();
			accessor.Count = count;
			accessor.Type = GLTFAccessorAttributeType.SCALAR;

			int min = arr[0];
			int max = arr[0];

			for (var i = 1; i < count; i++)
			{
				var cur = arr[i];

				if (cur < min)
				{
					min = cur;
				}
				if (cur > max)
				{
					max = cur;
				}
			}

			var byteOffset = _bufferWriter.BaseStream.Position;

			if (max <= byte.MaxValue && min >= byte.MinValue)
			{
				accessor.ComponentType = GLTFComponentType.UnsignedByte;

				foreach (var v in arr)
				{
					_bufferWriter.Write((byte)v);
				}
			}
			else if (max <= sbyte.MaxValue && min >= sbyte.MinValue && !isIndices)
			{
				accessor.ComponentType = GLTFComponentType.Byte;

				foreach (var v in arr)
				{
					_bufferWriter.Write((sbyte)v);
				}
			}
			else if (max <= short.MaxValue && min >= short.MinValue && !isIndices)
			{
				accessor.ComponentType = GLTFComponentType.Short;

				foreach (var v in arr)
				{
					_bufferWriter.Write((short)v);
				}
			}
			else if (max <= ushort.MaxValue && min >= ushort.MinValue)
			{
				accessor.ComponentType = GLTFComponentType.UnsignedShort;

				foreach (var v in arr)
				{
					_bufferWriter.Write((ushort)v);
				}
			}
			else if (min >= uint.MinValue)
			{
				accessor.ComponentType = GLTFComponentType.UnsignedInt;

				foreach (var v in arr)
				{
					_bufferWriter.Write((uint)v);
				}
			}
			else
			{
				accessor.ComponentType = GLTFComponentType.Float;

				foreach (var v in arr)
				{
					_bufferWriter.Write((float)v);
				}
			}

			accessor.Min = new List<double> { min };
			accessor.Max = new List<double> { max };

			var byteLength = _bufferWriter.BaseStream.Position - byteOffset;

			accessor.BufferView = ExportBufferView((int)byteOffset, (int)byteLength);

			var id = new AccessorId
			{
				Id = _root.Accessors.Count,
				Root = _root
			};
			_root.Accessors.Add(accessor);

			return id;
		}

		private AccessorId ExportAccessor(Vector2[] arr)
		{
			var count = arr.Length;

			if (count == 0)
			{
				throw new Exception("Accessors can not have a count of 0.");
			}

			var accessor = new Accessor();
			accessor.ComponentType = GLTFComponentType.Float;
			accessor.Count = count;
			accessor.Type = GLTFAccessorAttributeType.VEC2;

			float minX = arr[0].x;
			float minY = arr[0].y;
			float maxX = arr[0].x;
			float maxY = arr[0].y;

			for (var i = 1; i < count; i++)
			{
				var cur = arr[i];

				if (cur.x < minX)
				{
					minX = cur.x;
				}
				if (cur.y < minY)
				{
					minY = cur.y;
				}
				if (cur.x > maxX)
				{
					maxX = cur.x;
				}
				if (cur.y > maxY)
				{
					maxY = cur.y;
				}
			}

			accessor.Min = new List<double> { minX, minY };
			accessor.Max = new List<double> { maxX, maxY };

			var byteOffset = _bufferWriter.BaseStream.Position;

			foreach (var vec in arr)
			{
				_bufferWriter.Write(vec.x);
				_bufferWriter.Write(vec.y);
			}

			var byteLength = _bufferWriter.BaseStream.Position - byteOffset;

			accessor.BufferView = ExportBufferView((int)byteOffset, (int)byteLength);

			var id = new AccessorId
			{
				Id = _root.Accessors.Count,
				Root = _root
			};
			_root.Accessors.Add(accessor);

			return id;
		}

		private AccessorId ExportAccessor(Vector3[] arr)
		{
			var count = arr.Length;

			if (count == 0)
			{
				throw new Exception("Accessors can not have a count of 0.");
			}

			var accessor = new Accessor();
			accessor.ComponentType = GLTFComponentType.Float;
			accessor.Count = count;
			accessor.Type = GLTFAccessorAttributeType.VEC3;

			float minX = arr[0].x;
			float minY = arr[0].y;
			float minZ = arr[0].z;
			float maxX = arr[0].x;
			float maxY = arr[0].y;
			float maxZ = arr[0].z;

			for (var i = 1; i < count; i++)
			{
				var cur = arr[i];

				if (cur.x < minX)
				{
					minX = cur.x;
				}
				if (cur.y < minY)
				{
					minY = cur.y;
				}
				if (cur.z < minZ)
				{
					minZ = cur.z;
				}
				if (cur.x > maxX)
				{
					maxX = cur.x;
				}
				if (cur.y > maxY)
				{
					maxY = cur.y;
				}
				if (cur.z > maxZ)
				{
					maxZ = cur.z;
				}
			}

			accessor.Min = new List<double> { minX, minY, minZ };
			accessor.Max = new List<double> { maxX, maxY, maxZ };

			var byteOffset = _bufferWriter.BaseStream.Position;

			foreach (var vec in arr)
			{
				_bufferWriter.Write(vec.x);
				_bufferWriter.Write(vec.y);
				_bufferWriter.Write(vec.z);
			}

			var byteLength = _bufferWriter.BaseStream.Position - byteOffset;

			accessor.BufferView = ExportBufferView((int)byteOffset, (int)byteLength);

			var id = new AccessorId
			{
				Id = _root.Accessors.Count,
				Root = _root
			};
			_root.Accessors.Add(accessor);

			return id;
		}

		private AccessorId ExportAccessor(Vector4[] arr)
		{
			var count = arr.Length;

			if (count == 0)
			{
				throw new Exception("Accessors can not have a count of 0.");
			}

			var accessor = new Accessor();
			accessor.ComponentType = GLTFComponentType.Float;
			accessor.Count = count;
			accessor.Type = GLTFAccessorAttributeType.VEC4;

			float minX = arr[0].x;
			float minY = arr[0].y;
			float minZ = arr[0].z;
			float minW = arr[0].w;
			float maxX = arr[0].x;
			float maxY = arr[0].y;
			float maxZ = arr[0].z;
			float maxW = arr[0].w;

			for (var i = 1; i < count; i++)
			{
				var cur = arr[i];

				if (cur.x < minX)
				{
					minX = cur.x;
				}
				if (cur.y < minY)
				{
					minY = cur.y;
				}
				if (cur.z < minZ)
				{
					minZ = cur.z;
				}
				if (cur.w < minW)
				{
					minW = cur.w;
				}
				if (cur.x > maxX)
				{
					maxX = cur.x;
				}
				if (cur.y > maxY)
				{
					maxY = cur.y;
				}
				if (cur.z > maxZ)
				{
					maxZ = cur.z;
				}
				if (cur.w > maxW)
				{
					maxW = cur.w;
				}
			}

			accessor.Min = new List<double> { minX, minY, minZ, minW };
			accessor.Max = new List<double> { maxX, maxY, maxZ, maxW };

			var byteOffset = _bufferWriter.BaseStream.Position;

			foreach (var vec in arr)
			{
				_bufferWriter.Write(vec.x);
				_bufferWriter.Write(vec.y);
				_bufferWriter.Write(vec.z);
				_bufferWriter.Write(vec.w);
			}

			var byteLength = _bufferWriter.BaseStream.Position - byteOffset;

			accessor.BufferView = ExportBufferView((int)byteOffset, (int)byteLength);

			var id = new AccessorId
			{
				Id = _root.Accessors.Count,
				Root = _root
			};
			_root.Accessors.Add(accessor);

			return id;
		}

		private AccessorId ExportAccessor(UnityEngine.Color[] arr)
		{
			var count = arr.Length;

			if (count == 0)
			{
				throw new Exception("Accessors can not have a count of 0.");
			}

			var accessor = new Accessor();
			accessor.ComponentType = GLTFComponentType.Float;
			accessor.Count = count;
			accessor.Type = GLTFAccessorAttributeType.VEC4;

			float minR = arr[0].r;
			float minG = arr[0].g;
			float minB = arr[0].b;
			float minA = arr[0].a;
			float maxR = arr[0].r;
			float maxG = arr[0].g;
			float maxB = arr[0].b;
			float maxA = arr[0].a;

			for (var i = 1; i < count; i++)
			{
				var cur = arr[i];

				if (cur.r < minR)
				{
					minR = cur.r;
				}
				if (cur.g < minG)
				{
					minG = cur.g;
				}
				if (cur.b < minB)
				{
					minB = cur.b;
				}
				if (cur.a < minA)
				{
					minA = cur.a;
				}
				if (cur.r > maxR)
				{
					maxR = cur.r;
				}
				if (cur.g > maxG)
				{
					maxG = cur.g;
				}
				if (cur.b > maxB)
				{
					maxB = cur.b;
				}
				if (cur.a > maxA)
				{
					maxA = cur.a;
				}
			}

			accessor.Min = new List<double> { minR, minG, minB, minA };
			accessor.Max = new List<double> { maxR, maxG, maxB, maxA };

			var byteOffset = _bufferWriter.BaseStream.Position;

			foreach (var color in arr)
			{
				_bufferWriter.Write(color.r);
				_bufferWriter.Write(color.g);
				_bufferWriter.Write(color.b);
				_bufferWriter.Write(color.a);
			}

			var byteLength = _bufferWriter.BaseStream.Position - byteOffset;

			accessor.BufferView = ExportBufferView((int)byteOffset, (int)byteLength);

			var id = new AccessorId
			{
				Id = _root.Accessors.Count,
				Root = _root
			};
			_root.Accessors.Add(accessor);

			return id;
		}

		private BufferViewId ExportBufferView(int byteOffset, int byteLength)
		{
			var bufferView = new BufferView
			{
				Buffer = _bufferId,
				ByteOffset = byteOffset,
				ByteLength = byteLength,
			};

			var id = new BufferViewId
			{
				Id = _root.BufferViews.Count,
				Root = _root
			};

			_root.BufferViews.Add(bufferView);

			return id;
		}

		public MaterialId GetMaterialId(GLTFRoot root, UnityEngine.Material materialObj)
		{
			for (var i = 0; i < _materials.Count; i++)
			{
				if (_materials[i] == materialObj)
				{
					return new MaterialId
					{
						Id = i,
						Root = root
					};
				}
			}

			return null;
		}

		public TextureId GetTextureId(GLTFRoot root, UnityEngine.Texture textureObj)
		{
			for (var i = 0; i < _textures.Count; i++)
			{
				if (_textures[i] == textureObj)
				{
					return new TextureId
					{
						Id = i,
						Root = root
					};
				}
			}

			return null;
		}

		public ImageId GetImageId(GLTFRoot root, UnityEngine.Texture imageObj)
		{
			for (var i = 0; i < _imageInfos.Count; i++)
			{
				if (_imageInfos[i].texture == imageObj)
				{
					return new ImageId
					{
						Id = i,
						Root = root
					};
				}
			}

			return null;
		}

		public SamplerId GetSamplerId(GLTFRoot root, UnityEngine.Texture textureObj)
		{
			for (var i = 0; i < root.Samplers.Count; i++)
			{
				bool filterIsNearest = root.Samplers[i].MinFilter == MinFilterMode.Nearest
					|| root.Samplers[i].MinFilter == MinFilterMode.NearestMipmapNearest
					|| root.Samplers[i].MinFilter == MinFilterMode.LinearMipmapNearest;

				bool filterIsLinear = root.Samplers[i].MinFilter == MinFilterMode.Linear
					|| root.Samplers[i].MinFilter == MinFilterMode.NearestMipmapLinear;

				bool filterMatched = textureObj.filterMode == FilterMode.Point && filterIsNearest
					|| textureObj.filterMode == FilterMode.Bilinear && filterIsLinear
					|| textureObj.filterMode == FilterMode.Trilinear && root.Samplers[i].MinFilter == MinFilterMode.LinearMipmapLinear;

				bool wrapMatched = textureObj.wrapMode == TextureWrapMode.Clamp && root.Samplers[i].WrapS == GLTF.Schema.WrapMode.ClampToEdge
					|| textureObj.wrapMode == TextureWrapMode.Repeat && root.Samplers[i].WrapS != GLTF.Schema.WrapMode.ClampToEdge;

				if (filterMatched && wrapMatched)
				{
					return new SamplerId
					{
						Id = i,
						Root = root
					};
				}
			}

			return null;
		}

	}
}<|MERGE_RESOLUTION|>--- conflicted
+++ resolved
@@ -101,14 +101,9 @@
 			_materials = new List<UnityEngine.Material> ();
 			_textures = new List<UnityEngine.Texture> ();
 
-<<<<<<< HEAD
 			_buffer = new GLTF.Schema.Buffer();
 			_bufferId = new BufferId
 			{
-=======
-			_buffer = new GLTF.Schema.Buffer ();
-			_bufferId = new BufferId {
->>>>>>> 9d5a2df6
 				Id = _root.Buffers.Count,
 				Root = _root
 			};
