--- conflicted
+++ resolved
@@ -7,13 +7,11 @@
 using Windows.Storage.Streams;
 #else
 using System.Net.Http;
+using System.Net.Security;
 using System.Security.Cryptography.X509Certificates;
-<<<<<<< HEAD
+using System.Threading;
 using System.Net.Security;
 #endif
-=======
-using System.Threading;
->>>>>>> 45bd72bd
 using System.Threading.Tasks;
 
 namespace UnityGLTF.Loader
@@ -24,7 +22,7 @@
 
 		public bool HasSyncLoadMethod => false;
 
-		private readonly HttpClient _httpClient = new HttpClient();
+		private readonly HttpClient httpClient = new HttpClient();
 		private Uri _baseAddress;
 
 		public WebRequestLoader(string rootUri)
@@ -42,11 +40,8 @@
 				throw new ArgumentNullException(nameof(gltfFilePath));
 			}
 
-<<<<<<< HEAD
+			var tokenSource = new CancellationTokenSource(30000);
 			var response = await _httpClient.GetAsync(new Uri(_baseAddress, gltfFilePath));
-=======
-			var tokenSource = new CancellationTokenSource(30000);
-			var uri = new Uri(httpClient.BaseAddress, gltfFilePath);
 			HttpResponseMessage response;
 			try
 			{
@@ -57,7 +52,6 @@
 				throw new HttpRequestException($"Connection timeout: {uri}");
 			}
 
->>>>>>> 45bd72bd
 			response.EnsureSuccessStatusCode();
 
 			// HACK: Download the whole file before returning the stream
@@ -65,7 +59,7 @@
 			LoadedStream = new MemoryStream((int?)response.Content.Headers.ContentLength ?? 5000);
 #if WINDOWS_UWP
 			await response.Content.WriteToStreamAsync((IOutputStream)LoadedStream);
-#else
+#else		
 			await response.Content.CopyToAsync(LoadedStream);
 #endif
 			response.Dispose();
@@ -76,7 +70,6 @@
 			throw new NotImplementedException();
 		}
 
-#if !WINDOWS_UWP
 		// enables HTTPS support
 		// https://answers.unity.com/questions/50013/httpwebrequestgetrequeststream-https-certificate-e.html
 		private static bool ValidateServerCertificate(object sender, X509Certificate certificate, X509Chain chain, SslPolicyErrors errors)
@@ -85,7 +78,7 @@
 			// If there are errors in the certificate chain, look at each error to determine the cause.
 			if (errors != SslPolicyErrors.None)
 			{
-				for (int i = 0; i < chain.ChainStatus.Length; i++)
+				for (int i = 0; i<chain.ChainStatus.Length; i++)
 				{
 					if (chain.ChainStatus[i].Status != X509ChainStatusFlags.RevocationStatusUnknown)
 					{
@@ -104,6 +97,5 @@
 
 			return isOk;
 		}
-#endif
 	}
 }